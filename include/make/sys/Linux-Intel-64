--- conflicted
+++ resolved
@@ -97,11 +97,7 @@
 J_GCC_LIBS  := -L/usr/lib64 -lstdc++ -lm -lc -ldl
 J_ACE_LIBS  := -L${JX_ROOT}/lib -lACE-${ACE_LIB_VERSION}
 J_X11_LIBS  := -L${JX_ROOT}/lib ${J_X11_LIB_DIR} ${J_XINERAMA_LIBS} -lfontconfig -lXext -lXft -lXpm -lX11
-<<<<<<< HEAD
-J_MESA_LIBS := -L${JX_ROOT}/lib -lglut -lGLU -lGL -lpthread
-=======
 J_MESA_LIBS := -L${JX_ROOT}/lib -lGLU -lGL
->>>>>>> 75f9f208
 
 # modify settings based on OS, compiler, etc.
 
