--- conflicted
+++ resolved
@@ -4,11 +4,6 @@
 # Adjustable parameters
 #
 
-<<<<<<< HEAD
-# This tells us where to find the X libraries.
-
-J_X11_LIB_DIR := -L/usr/X11/lib
-=======
 # X11 libraries & headers
 
 ifeq ($(realpath /usr/X11/lib),)
@@ -20,15 +15,6 @@
   J_X11_LIB_DIR := -L/usr/X11/lib
   J_X11_INCLUDE_DIR := -I/usr/X11/include
 endif
-
-# This sets the optimization level
-
-J_OPTIMIZE_LEVEL := 0
-
-# Comment this out if your system is not ELF.
-
-#J_BUILD_SHARED_LIB := -fPIC
->>>>>>> 47e67e96
 
 # This flag tells the linker to build a shared library.
 
