/******************************************************************************
 JXTabGroup.h

	Copyright (C) 2002-08 by John Lindal. All rights reserved.

 ******************************************************************************/

#ifndef _H_JXTabGroup
#define _H_JXTabGroup

#include <JXCardFile.h>
#include <JPtrArray-JString.h>
#include <JFont.h>

class JXTextMenu;
class JXImage;

class JXTabGroup : public JXWidget
{
public:

	enum Edge
	{
		kTop,
		kLeft,
		kBottom,
		kRight
	};

public:

	JXTabGroup(JXContainer* enclosure,
			   const HSizingOption hSizing, const VSizingOption vSizing,
			   const JCoordinate x, const JCoordinate y,
			   const JCoordinate w, const JCoordinate h);

	virtual ~JXTabGroup();

	virtual void	Activate();		// must call inherited

	JSize		GetTabCount() const;
	JBoolean	GetCurrentTabIndex(JIndex* index) const;

<<<<<<< HEAD
	JXWidgetSet*	InsertTab(const JIndex index, const JString& title,
							  const JBoolean closeable = kJFalse);
	JXWidgetSet*	PrependTab(const JString& title, const JBoolean closeable = kJFalse);
	JXWidgetSet*	AppendTab(const JString& title, const JBoolean closeable = kJFalse);
=======
	JXContainer*	InsertTab(const JIndex index, const JCharacter* title,
							  const JBoolean closeable = kJFalse);
	JXContainer*	PrependTab(const JCharacter* title, const JBoolean closeable = kJFalse);
	JXContainer*	AppendTab(const JCharacter* title, const JBoolean closeable = kJFalse);
>>>>>>> bb80ac2a

	void			InsertTab(const JIndex index, const JString& title,
							  JXWidgetSet* card, const JBoolean closeable = kJFalse);
	void			PrependTab(const JString& title, JXWidgetSet* card,
							   const JBoolean closeable = kJFalse);
	void			AppendTab(const JString& title, JXWidgetSet* card,
							  const JBoolean closeable = kJFalse);

	JXContainer*	RemoveTab(const JIndex index);
	void			DeleteTab(const JIndex index);
	void			KillFocusOnCurrentTab();

	const JString&	GetTabTitle(const JIndex index) const;
	void			SetTabTitle(const JIndex index, const JString& title);

	JBoolean	TabCanClose(const JIndex index) const;
	void		SetTabCanClose(const JIndex index, const JBoolean closable);

	JBoolean		ShowTab(const JIndex index);
	JBoolean		ShowTab(JXContainer* card);
	void			ShowPreviousTab();
	void			ShowNextTab();
	void			ScrollTabsIntoView();

	Edge	GetTabEdge() const;
	void	SetTabEdge(const Edge edge);

	const JFont&	GetFont() const;

	void				SetFontName(const JString& name);
	void				SetFontSize(const JSize size);
	void				SetFontStyle(const JFontStyle& style);
	void				SetFont(const JFont& font);

	JCoordinate	GetTabTitlePreMargin(const JIndex index) const;
	void		SetTabTitlePreMargin(const JIndex index, const JCoordinate margin);
	JCoordinate	GetTabTitlePostMargin(const JIndex index) const;
	void		SetTabTitlePostMargin(const JIndex index, const JCoordinate margin);

	JXContainer*	GetCardEnclosure();

	void		ReadSetup(std::istream& input);
	static void	SkipSetup(std::istream& input);
	void		WriteSetup(std::ostream& output) const;

protected:

	JBoolean			FindTab(const JPoint& pt, JIndex* index, JRect* rect) const;
	JBoolean			GetMouseTabIndex(JIndex* index) const;
	virtual JBoolean	OKToDeleteTab(const JIndex index);
	JBoolean			ScrollForWheel(const JXMouseButton button,
									   const JXKeyModifiers& modifiers);

	virtual void	Draw(JXWindowPainter& p, const JRect& rect);
	virtual void	DrawBorder(JXWindowPainter& p, const JRect& frame);
	virtual void	DrawTab(const JIndex index, JXWindowPainter& p,
							const JRect& rect, const Edge edge);

	virtual void	BoundsResized(const JCoordinate dw, const JCoordinate dh);

	virtual void	HandleMouseHere(const JPoint& pt, const JXKeyModifiers& modifiers);
	virtual void	HandleMouseLeave();

	virtual void	HandleMouseDown(const JPoint& pt, const JXMouseButton button,
									const JSize clickCount,
									const JXButtonStates& buttonStates,
									const JXKeyModifiers& modifiers);
	virtual void	HandleMouseDrag(const JPoint& pt, const JXButtonStates& buttonStates,
									const JXKeyModifiers& modifiers);
	virtual void	HandleMouseUp(const JPoint& pt, const JXMouseButton button,
								  const JXButtonStates& buttonStates,
								  const JXKeyModifiers& modifiers);

	virtual JBoolean	WillAcceptDrop(const JArray<Atom>& typeList, Atom* action,
									   const JPoint& pt, const Time time,
									   const JXWidget* source);
	virtual void		HandleDNDHere(const JPoint& pt, const JXWidget* source);
	virtual void		HandleDNDScroll(const JPoint& pt, const JXMouseButton scrollButton,
										const JXKeyModifiers& modifiers);

	virtual JBoolean	NeedsInternalFTC() const;

	virtual void	Receive(JBroadcaster* sender, const Message& message);

private:

	struct TabInfo
	{
		JBoolean	closable;
		JCoordinate	preMargin;
		JCoordinate	postMargin;

		TabInfo();
		TabInfo(const JBoolean closable);

		TabInfo(const JBoolean c, const JCoordinate pre, const JCoordinate post)
			:
			closable(c), preMargin(pre), postMargin(post)
		{ };
	};

	enum DragAction
	{
		kInvalidClick,
		kScrollUp,
		kScrollDown,
		kClose
	};

private:

	Edge				itsEdge;
	JFont				itsFont;
	JPtrArray<JString>*	itsTitles;
	JArray<TabInfo>*	itsTabInfoList;
	JBoolean			itsCanScrollUpFlag;
	JRect				itsScrollUpRect;
	JBoolean			itsCanScrollDownFlag;
	JRect				itsScrollDownRect;
	JIndex				itsFirstDrawIndex;
	JIndex				itsLastDrawIndex;
	JArray<JRect>*		itsTabRects;		// 1 <=> itsFirstDrawIndex
	JXCardFile*			itsCardFile;
	JXTextMenu*			itsContextMenu;		// NULL until first used
	JXImage*			itsCloseImage;
	JXImage*			itsClosePushedImage;
	JIndex				itsPrevTabIndex;	// 0 => none

	// used during dragging

	DragAction	itsDragAction;
	JBoolean	itsScrollUpPushedFlag;
	JBoolean	itsScrollDownPushedFlag;

	JIndex		itsMouseIndex;
	JRect		itsCloseRect;
	JBoolean	itsClosePushedFlag;

private:

	void	UpdateAppearance();
	void	PlaceCardFile();
	void	DrawTabBorder(JXWindowPainter& p, const JRect& rect,
						  const JBoolean isSelected);
	void	DrawCloseButton(const JIndex index, JXWindowPainter& p,
							const JRect& rect);
	void	DrawScrollButtons(JXWindowPainter& p, const JCoordinate lineHeight);
	void	ScrollWait(const JFloat delta) const;

	void	CreateContextMenu();
	void	UpdateContextMenu();
	void	HandleContextMenu(const JIndex index);

	void	ScrollUpToTab(const JIndex index);

	// not allowed

	JXTabGroup(const JXTabGroup& source);
	const JXTabGroup& operator=(const JXTabGroup& source);

public:

	// JBroadcaster messages

	static const JUtf8Byte* kAppearanceChanged;

	class AppearanceChanged : public JBroadcaster::Message
		{
		public:

			AppearanceChanged()
				:
				JBroadcaster::Message(kAppearanceChanged)
				{ };
		};
};


/******************************************************************************
 GetTabCount

 ******************************************************************************/

inline JSize
JXTabGroup::GetTabCount()
	const
{
	return itsTitles->GetElementCount();
}

/******************************************************************************
 GetCurrentTabIndex

 ******************************************************************************/

inline JBoolean
JXTabGroup::GetCurrentTabIndex
	(
	JIndex* index
	)
	const
{
	return itsCardFile->GetCurrentCardIndex(index);
}

/******************************************************************************
 GetMouseTabIndex (protected)

 ******************************************************************************/

inline JBoolean
JXTabGroup::GetMouseTabIndex
	(
	JIndex* index
	)
	const
{
	*index = itsMouseIndex;
	return JI2B( itsMouseIndex > 0 );
}

/******************************************************************************
 PrependTab

 ******************************************************************************/

inline JXContainer*
JXTabGroup::PrependTab
	(
	const JString&	title,
	const JBoolean	closeable
	)
{
	return InsertTab(1, title, closeable);
}

inline void
JXTabGroup::PrependTab
	(
	const JString&	title,
	JXWidgetSet*	card,
	const JBoolean	closeable
	)
{
	InsertTab(1, title, card, closeable);
}

/******************************************************************************
 AppendTab

 ******************************************************************************/

inline JXContainer*
JXTabGroup::AppendTab
	(
	const JString&	title,
	const JBoolean	closeable
	)
{
	return InsertTab(GetTabCount()+1, title, closeable);
}

inline void
JXTabGroup::AppendTab
	(
	const JString&	title,
	JXWidgetSet*	card,
	const JBoolean	closeable
	)
{
	InsertTab(GetTabCount()+1, title, card, closeable);
}

/******************************************************************************
 DeleteTab

	Deletes the specified tab and everything on it.

 ******************************************************************************/

inline void
JXTabGroup::DeleteTab
	(
	const JIndex index
	)
{
	JXContainer* card = RemoveTab(index);
	jdelete card;
}

/******************************************************************************
 KillFocusOnCurrentTab

	If one of the widgets on the current card has focus, we call KillFocus().
	This is useful when you want to discard the current card without saving
	its contents.

 ******************************************************************************/

inline void
JXTabGroup::KillFocusOnCurrentTab()
{
	itsCardFile->KillFocusOnCurrentCard();
}

/******************************************************************************
 Tab edge

 ******************************************************************************/

inline JXTabGroup::Edge
JXTabGroup::GetTabEdge()
	const
{
	return itsEdge;
}

inline void
JXTabGroup::SetTabEdge
	(
	const Edge edge
	)
{
	itsEdge = edge;
	UpdateAppearance();
}

/******************************************************************************
 Tab title

 ******************************************************************************/

inline const JString&
JXTabGroup::GetTabTitle
	(
	const JIndex index
	)
	const
{
	return *(itsTitles->GetElement(index));
}

inline void
JXTabGroup::SetTabTitle
	(
	const JIndex	index,
	const JString&	title
	)
{
	*(itsTitles->GetElement(index)) = title;
	Refresh();
}

/******************************************************************************
 Tab closable

 ******************************************************************************/

inline JBoolean
JXTabGroup::TabCanClose
	(
	const JIndex index
	)
	const
{
	return (itsTabInfoList->GetElement(index)).closable;
}

inline void
JXTabGroup::SetTabCanClose
	(
	const JIndex	index,
	const JBoolean	closable
	)
{
	TabInfo info = itsTabInfoList->GetElement(index);
	if (closable != info.closable)
		{
		info.closable = closable;
		itsTabInfoList->SetElement(index, info);
		Refresh();
		}
}

/******************************************************************************
 Font info

 ******************************************************************************/

inline const JFont&
JXTabGroup::GetFont()
	const
{
	return itsFont;
}

inline void
JXTabGroup::SetFontName
	(
	const JString& name
	)
{
	itsFont.SetName(name);
	UpdateAppearance();
}

inline void
JXTabGroup::SetFontSize
	(
	const JSize size
	)
{
	itsFont.SetSize(size);
	UpdateAppearance();
}

inline void
JXTabGroup::SetFontStyle
	(
	const JFontStyle& style
	)
{
	itsFont.SetStyle(style);
	UpdateAppearance();
}

inline void
JXTabGroup::SetFont
	(
	const JFont& font
	)
{
	itsFont = font;
	UpdateAppearance();
}

/******************************************************************************
 GetCardEnclosure

	Returns the enclosure that must be used for all cards.

 ******************************************************************************/

inline JXContainer*
JXTabGroup::GetCardEnclosure()
{
	return itsCardFile;
}

/******************************************************************************
 UpdateAppearance (private)

 ******************************************************************************/

inline void
JXTabGroup::UpdateAppearance()
{
	itsFirstDrawIndex = 1;
	PlaceCardFile();
	Refresh();
	Broadcast(AppearanceChanged());
}

#endif<|MERGE_RESOLUTION|>--- conflicted
+++ resolved
@@ -41,17 +41,10 @@
 	JSize		GetTabCount() const;
 	JBoolean	GetCurrentTabIndex(JIndex* index) const;
 
-<<<<<<< HEAD
-	JXWidgetSet*	InsertTab(const JIndex index, const JString& title,
+	JXContainer*	InsertTab(const JIndex index, const JString& title,
 							  const JBoolean closeable = kJFalse);
-	JXWidgetSet*	PrependTab(const JString& title, const JBoolean closeable = kJFalse);
-	JXWidgetSet*	AppendTab(const JString& title, const JBoolean closeable = kJFalse);
-=======
-	JXContainer*	InsertTab(const JIndex index, const JCharacter* title,
-							  const JBoolean closeable = kJFalse);
-	JXContainer*	PrependTab(const JCharacter* title, const JBoolean closeable = kJFalse);
-	JXContainer*	AppendTab(const JCharacter* title, const JBoolean closeable = kJFalse);
->>>>>>> bb80ac2a
+	JXContainer*	PrependTab(const JString& title, const JBoolean closeable = kJFalse);
+	JXContainer*	AppendTab(const JString& title, const JBoolean closeable = kJFalse);
 
 	void			InsertTab(const JIndex index, const JString& title,
 							  JXWidgetSet* card, const JBoolean closeable = kJFalse);
