/******************************************************************************
 JXSpellCheckerDialog.cc

	BASE CLASS = JXDialogDirector

	Copyright @ 1997 by Glenn W. Bach.  All rights reserved.

 ******************************************************************************/

#include <JXSpellCheckerDialog.h>
#include <JXSpellChecker.h>
#include <JXWindow.h>
#include <JXTextButton.h>
#include <JXInputField.h>
#include <JXStaticText.h>
#include <JXSpellList.h>
#include <JXScrollbarSet.h>
#include <JXColormap.h>
#include <jXGlobals.h>
#include <JUserNotification.h>
#include <jAssert.h>

/******************************************************************************
 Constructor

 ******************************************************************************/

JXSpellCheckerDialog::JXSpellCheckerDialog
	(
	JXSpellChecker*		checker,
	JXTEBase*			editor,
	const JIndexRange&	range
	)
	:
	JXDialogDirector(editor->GetWindow()->GetDirector(), kJTrue),
	itsChecker(checker),
	itsEditor(editor),
	itsCheckRange(range),
	itsCurrentIndex(range.first),
	itsFoundErrorsFlag(kJFalse)
{
	itsSuggestionList = jnew JPtrArray<JString>(JPtrArrayT::kDeleteAll, 100);
	assert( itsSuggestionList != NULL );

	BuildWindow();
}

/******************************************************************************
 Destructor

 ******************************************************************************/

JXSpellCheckerDialog::~JXSpellCheckerDialog()
{
	jdelete itsSuggestionList;
}

/******************************************************************************
 Activate (virtual)

 ******************************************************************************/

void
JXSpellCheckerDialog::Activate()
{
	JXDialogDirector::Activate();
	itsEditor->TEActivate();
}

/******************************************************************************
 Deactivate (virtual)

 ******************************************************************************/

JBoolean
JXSpellCheckerDialog::Deactivate()
{
	if (IsActive())
		{
		JXWindow* w = GetWindow();
		itsChecker->SaveWindowSize(w->GetFrameGlobal());
		}

	itsEditor->TEDeactivate();
	return JXDialogDirector::Deactivate();
}

/******************************************************************************
 Close (virtual)

	We will close successfully, and we cannot access our member variables
	after calling inherited, because it deletes us, so we do the clean up first.

 ******************************************************************************/

JBoolean
JXSpellCheckerDialog::Close()
{
<<<<<<< HEAD
	if (JXDialogDirector::Close())
		{
		itsEditor->SetCaretLocation(itsCheckRange.first);

		if (!itsFoundErrorsFlag && itsChecker->WillReportNoErrors())
			{
			(JGetUserNotification())->DisplayMessage(JGetString("NoErrors::JXSpellCheckerDialog"));
			}
=======
	itsEditor->SetCaretLocation(itsCheckRange.first);
>>>>>>> bb80ac2a

	if (!itsFoundErrorsFlag && itsChecker->WillReportNoErrors())
		{
		(JGetUserNotification())->DisplayMessage(JGetString(kNoErrorsID));
		}

	return JXDialogDirector::Close();
}

/******************************************************************************
 BuildWindow (private)

 ******************************************************************************/

void
JXSpellCheckerDialog::BuildWindow()
{

// begin JXLayout

	JXWindow* window = jnew JXWindow(this, 530,270, JString::empty);
	assert( window != NULL );

	JXStaticText* notFoundLabel =
		jnew JXStaticText(JGetString("notFoundLabel::JXSpellCheckerDialog::JXLayout"), window,
					JXWidget::kFixedLeft, JXWidget::kFixedTop, 15,15, 110,20);
	assert( notFoundLabel != NULL );
	notFoundLabel->SetToLabel();

	itsCheckText =
		jnew JXStaticText(JGetString("itsCheckText::JXSpellCheckerDialog::JXLayout"), window,
					JXWidget::kHElastic, JXWidget::kFixedTop, 135,15, 280,20);
	assert( itsCheckText != NULL );
	itsCheckText->SetToLabel();

<<<<<<< HEAD
	JXStaticText* changeLabel =
		jnew JXStaticText(JGetString("changeLabel::JXSpellCheckerDialog::JXLayout"), window,
					JXWidget::kFixedLeft, JXWidget::kFixedTop, 15,48, 90,20);
	assert( changeLabel != NULL );
	changeLabel->SetToLabel();

	JXStaticText* suggestionsLabel =
		jnew JXStaticText(JGetString("suggestionsLabel::JXSpellCheckerDialog::JXLayout"), window,
					JXWidget::kFixedLeft, JXWidget::kFixedTop, 15,78, 90,20);
=======
	JXStaticText* changeToLabel =
		jnew JXStaticText(JGetString("changeToLabel::JXSpellCheckerDialog::JXLayout"), window,
					JXWidget::kFixedLeft, JXWidget::kFixedTop, 15,45, 90,20);
	assert( changeToLabel != NULL );
	changeToLabel->SetToLabel();

	JXStaticText* suggestionsLabel =
		jnew JXStaticText(JGetString("suggestionsLabel::JXSpellCheckerDialog::JXLayout"), window,
					JXWidget::kFixedLeft, JXWidget::kFixedTop, 15,75, 90,20);
>>>>>>> bb80ac2a
	assert( suggestionsLabel != NULL );
	suggestionsLabel->SetToLabel();

	itsFirstGuess =
		jnew JXInputField(window,
					JXWidget::kHElastic, JXWidget::kFixedTop, 105,45, 230,20);
	assert( itsFirstGuess != NULL );

	JXScrollbarSet* set =
		jnew JXScrollbarSet(window,
					JXWidget::kHElastic, JXWidget::kVElastic, 105,75, 230,180);
	assert( set != NULL );

	itsIgnoreButton =
		jnew JXTextButton(JGetString("itsIgnoreButton::JXSpellCheckerDialog::JXLayout"), window,
					JXWidget::kFixedRight, JXWidget::kFixedTop, 440,60, 75,20);
	assert( itsIgnoreButton != NULL );
	itsIgnoreButton->SetShortcuts(JGetString("itsIgnoreButton::JXSpellCheckerDialog::shortcuts::JXLayout"));

	itsChangeButton =
		jnew JXTextButton(JGetString("itsChangeButton::JXSpellCheckerDialog::JXLayout"), window,
					JXWidget::kFixedRight, JXWidget::kFixedTop, 350,60, 75,20);
	assert( itsChangeButton != NULL );

	itsLearnButton =
		jnew JXTextButton(JGetString("itsLearnButton::JXSpellCheckerDialog::JXLayout"), window,
					JXWidget::kFixedRight, JXWidget::kFixedTop, 350,130, 165,20);
	assert( itsLearnButton != NULL );

	itsChangeAllButton =
		jnew JXTextButton(JGetString("itsChangeAllButton::JXSpellCheckerDialog::JXLayout"), window,
					JXWidget::kFixedRight, JXWidget::kFixedTop, 350,90, 75,20);
	assert( itsChangeAllButton != NULL );

	itsCloseButton =
		jnew JXTextButton(JGetString("itsCloseButton::JXSpellCheckerDialog::JXLayout"), window,
					JXWidget::kFixedRight, JXWidget::kFixedBottom, 440,235, 75,20);
	assert( itsCloseButton != NULL );
	itsCloseButton->SetShortcuts(JGetString("itsCloseButton::JXSpellCheckerDialog::shortcuts::JXLayout"));

	itsLearnCapsButton =
		jnew JXTextButton(JGetString("itsLearnCapsButton::JXSpellCheckerDialog::JXLayout"), window,
					JXWidget::kFixedRight, JXWidget::kFixedTop, 350,160, 165,20);
	assert( itsLearnCapsButton != NULL );

// end JXLayout

	window->SetTitle(JGetString("WindowTitle::JXSpellCheckerDialog"));
	window->LockCurrentMinSize();

	SetButtons(itsCloseButton, NULL);

	itsSuggestionWidget =
		jnew JXSpellList(set, set->GetScrollEnclosure(),
						JXWidget::kHElastic, JXWidget::kVElastic, 0,0, 230,180);
	assert( itsSuggestionWidget != NULL );
	ListenTo(itsSuggestionWidget);

	ListenTo(itsIgnoreButton);
	ListenTo(itsChangeButton);
	ListenTo(itsLearnButton);
	ListenTo(itsLearnCapsButton);
	ListenTo(itsChangeAllButton);

	itsCheckText->SetCurrentFontBold(kJTrue);
	itsCheckText->SetDefaultFontStyle(JFontStyle(kJTrue, kJFalse, 0, kJFalse));

	itsFirstGuess->SetBackColor(itsFirstGuess->GetFocusColor());
	itsFirstGuess->ShouldBroadcastAllTextChanged(kJTrue);
	ListenTo(itsFirstGuess);

	// place intelligently
	// (outside left, right, bottom, top; inside top, bottom, left, right)

	UseModalPlacement(kJFalse);

	const JPoint& pt = itsChecker->GetWindowSize();
	if (pt.x > 0 && pt.y > 0)
		{
		window->SetSize(pt.x, pt.y);
		}

	const JRect wFrame   = window->GetFrameGlobal();
	const JCoordinate ww = wFrame.width();
	const JCoordinate wh = wFrame.height();

	const JRect rootBounds = GetDisplay()->GetBounds();

	JXWindow* w        = itsEditor->GetWindow();
	const JRect eFrame = w->GlobalToRoot(w->GetFrameGlobal());

	JCoordinate x = eFrame.left + (eFrame.width() - ww) / 2;
	JCoordinate y = eFrame.top + (eFrame.height() - wh) / 2;

	if (eFrame.right + ww <= rootBounds.right)
		{
		x = eFrame.right;
		}
	else if (eFrame.left - ww >= rootBounds.left)
		{
		x = eFrame.left - ww;
		}
	else if (eFrame.bottom + wh <= rootBounds.bottom)
		{
		y = eFrame.bottom;
		}
	else if (eFrame.top - wh >= rootBounds.top)
		{
		y = eFrame.top - wh;
		}
	else
		{
		x = eFrame.right;
		}

	// try to keep entire window visible

	if (x + ww > rootBounds.right)
		{
		x = rootBounds.right - ww;
		}
	x = JMax(rootBounds.left, x);

	if (y + wh > rootBounds.bottom)
		{
		y = rootBounds.bottom - wh;
		}
	y = JMax(rootBounds.top, y);

	window->Place(x, y);
}

/******************************************************************************
 Check

 ******************************************************************************/

void
JXSpellCheckerDialog::Check()
{
	JBoolean keepGoing = kJTrue;
	while (keepGoing)
		{
		const JIndex end   = itsEditor->GetWordEnd(itsCurrentIndex);
		const JIndex start = itsEditor->GetWordStart(end);
		if (end < start ||
			!itsEditor->IndexValid(itsCurrentIndex) ||
			itsCheckRange.last < start)
			{
			if (IsActive())
				{
				EndDialog(kJTrue);
				}
			else
				{
				Close();
				}
			return;
			}
		else
			{
			itsEditor->SetSelection(start, end);

			JString word;
			const JBoolean selected = itsEditor->GetSelection(&word);
			assert(selected);

			JBoolean goodFirstSuggestion;
			keepGoing       = itsChecker->CheckWord(word, itsSuggestionList, &goodFirstSuggestion);
			itsCurrentIndex = end + 1;

			if (!keepGoing)
				{
				itsFoundErrorsFlag = kJTrue;
				itsCheckText->SetText(word);

				if (itsSuggestionList->IsEmpty())
					{
					itsFirstGuess->SetText(JString::empty);
					}
				else if (goodFirstSuggestion)
					{
					itsFirstGuess->SetText(*(itsSuggestionList->GetElement(1)));
					}
				itsSuggestionWidget->SetStringList(itsSuggestionList);

				itsEditor->TEScrollToSelection(kJFalse);
				BeginDialog();
				}
			}
		}
}

/******************************************************************************
 Receive

 ******************************************************************************/

void
JXSpellCheckerDialog::Receive
	(
	JBroadcaster*	sender,
	const Message&	message
	)
{
	if (sender == itsSuggestionWidget && message.Is(JXSpellList::kWordSelected))
		{
		const JXSpellList::WordSelected* choice =
			dynamic_cast<const JXSpellList::WordSelected*>(&message);
		assert( choice != NULL );

		itsFirstGuess->SetText(choice->GetWord());
		itsFirstGuess->Focus();
		itsIgnoreButton->SetShortcuts(JString::empty);
		itsChangeButton->SetShortcuts(JGetString("DefaultButtonShortcut::JXSpellCheckerDialog"));
		}
	else if (sender == itsSuggestionWidget && message.Is(JXSpellList::kReplaceWord))
		{
		const JXSpellList::ReplaceWord* choice =
			dynamic_cast<const JXSpellList::ReplaceWord*>(&message);
		assert( choice != NULL );

		itsFirstGuess->SetText(choice->GetWord());
		Change();
		Check();
		}
	else if (sender == itsSuggestionWidget && message.Is(JXSpellList::kReplaceWordAll))
		{
		const JXSpellList::ReplaceWordAll* choice =
			dynamic_cast<const JXSpellList::ReplaceWordAll*>(&message);
		assert( choice != NULL );

		itsFirstGuess->SetText(choice->GetWord());
		ChangeAll();
		Check();
		}

	else if (sender == itsFirstGuess &&
			 (message.Is(JTextEditor::kTextChanged) ||
			  message.Is(JTextEditor::kTextSet)))
		{
		if (itsFirstGuess->IsEmpty())
			{
			itsIgnoreButton->SetShortcuts(JGetString("DefaultButtonShortcut::JXSpellCheckerDialog"));
			itsChangeButton->SetShortcuts(JString::empty);
			itsChangeButton->Deactivate();
			itsChangeAllButton->Deactivate();
			}
		else
			{
			itsIgnoreButton->SetShortcuts(JString::empty);
			itsChangeButton->SetShortcuts(JGetString("DefaultButtonShortcut::JXSpellCheckerDialog"));
			itsChangeButton->Activate();
			itsChangeAllButton->Activate();
			}
		}

	else if (sender == itsIgnoreButton && message.Is(JXButton::kPushed))
		{
		itsChecker->Ignore(itsCheckText->GetText());
		Check();
		}
	else if (sender == itsChangeButton && message.Is(JXButton::kPushed))
		{
		Change();
		Check();
		}
	else if (sender == itsChangeAllButton && message.Is(JXButton::kPushed))
		{
		ChangeAll();
		Check();
		}
	else if (sender == itsLearnButton && message.Is(JXButton::kPushed))
		{
		itsChecker->Learn(itsCheckText->GetText());
		Check();
		}
	else if (sender == itsLearnCapsButton && message.Is(JXButton::kPushed))
		{
		itsChecker->LearnCaps(itsCheckText->GetText());
		Check();
		}

	else
		{
		JXDialogDirector::Receive(sender, message);
		}
}

/******************************************************************************
 Change (private)

 ******************************************************************************/

void
JXSpellCheckerDialog::Change()
{
	itsEditor->Paste(itsFirstGuess->GetText());
	itsCurrentIndex     = itsEditor->GetInsertionIndex();
	itsCheckRange.last -= itsCheckText->GetTextLength();
	itsCheckRange.last += itsFirstGuess->GetTextLength();
}

/******************************************************************************
 ChangeAll (private)

 ******************************************************************************/

void
JXSpellCheckerDialog::ChangeAll()
{
	Change();

	const JString& oldWord = itsCheckText->GetText();
	const JString& newWord = itsFirstGuess->GetText();

	JBoolean wrapped;
	JCharacterRange r;
	while (itsEditor->JTextEditor::SearchForward(oldWord, kJTrue, kJTrue, kJFalse, &wrapped) &&
		   itsEditor->GetSelection(&r) && r.first <= itsCheckRange.last)
		{
		itsEditor->Paste(newWord);
		itsCheckRange.last -= oldWord.GetCharacterCount();
		itsCheckRange.last += newWord.GetCharacterCount();
		}
}<|MERGE_RESOLUTION|>--- conflicted
+++ resolved
@@ -96,18 +96,7 @@
 JBoolean
 JXSpellCheckerDialog::Close()
 {
-<<<<<<< HEAD
-	if (JXDialogDirector::Close())
-		{
-		itsEditor->SetCaretLocation(itsCheckRange.first);
-
-		if (!itsFoundErrorsFlag && itsChecker->WillReportNoErrors())
-			{
-			(JGetUserNotification())->DisplayMessage(JGetString("NoErrors::JXSpellCheckerDialog"));
-			}
-=======
 	itsEditor->SetCaretLocation(itsCheckRange.first);
->>>>>>> bb80ac2a
 
 	if (!itsFoundErrorsFlag && itsChecker->WillReportNoErrors())
 		{
@@ -143,17 +132,6 @@
 	assert( itsCheckText != NULL );
 	itsCheckText->SetToLabel();
 
-<<<<<<< HEAD
-	JXStaticText* changeLabel =
-		jnew JXStaticText(JGetString("changeLabel::JXSpellCheckerDialog::JXLayout"), window,
-					JXWidget::kFixedLeft, JXWidget::kFixedTop, 15,48, 90,20);
-	assert( changeLabel != NULL );
-	changeLabel->SetToLabel();
-
-	JXStaticText* suggestionsLabel =
-		jnew JXStaticText(JGetString("suggestionsLabel::JXSpellCheckerDialog::JXLayout"), window,
-					JXWidget::kFixedLeft, JXWidget::kFixedTop, 15,78, 90,20);
-=======
 	JXStaticText* changeToLabel =
 		jnew JXStaticText(JGetString("changeToLabel::JXSpellCheckerDialog::JXLayout"), window,
 					JXWidget::kFixedLeft, JXWidget::kFixedTop, 15,45, 90,20);
@@ -163,7 +141,6 @@
 	JXStaticText* suggestionsLabel =
 		jnew JXStaticText(JGetString("suggestionsLabel::JXSpellCheckerDialog::JXLayout"), window,
 					JXWidget::kFixedLeft, JXWidget::kFixedTop, 15,75, 90,20);
->>>>>>> bb80ac2a
 	assert( suggestionsLabel != NULL );
 	suggestionsLabel->SetToLabel();
 
