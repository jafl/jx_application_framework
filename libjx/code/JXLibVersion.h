/******************************************************************************
 JXLibVersion.h

	Defines current version of JX library

	Copyright (C) 1996-2011 by John Lindal. All rights reserved.

 ******************************************************************************/

#ifndef _H_JXLibVersion
#define _H_JXLibVersion

// This has to be a #define so it can be used for conditional compilation.

#define CURRENT_JX_MAJOR_VERSION	4
#define CURRENT_JX_MINOR_VERSION	0
#define CURRENT_JX_PATCH_VERSION	0

// This is mainly provided so programmers can see the official version number.

static const char* kCurrentJXLibVersionStr = "4.0.0";

// version 4.0.0:
//	Upgraded to new api's using JFont.
//	*** Upgraded jxlayout to work with latest version of fdesign
//		Bug in fdesign makes it impossible to set FL_NO_BOX, so you have
//			to edit the file manually after saving it.
//	Fixed discontiguous selection modifier to be meta on OS X.
<<<<<<< HEAD
//	*** Removed special help section "JXComposeHelp"
//	All strings have been extracted to jx_strings.
=======
//	Fixed JXSelectionManager to send required (broken) data for XA_ATOM (XXXATOM).
//		*** Replaced GetTextXAtom() with GetUtf8StringXAtom().
//		*** Removed GetCompoundTextXAtom().
>>>>>>> bfbdc824

// version 3.1.0:
//	JXGetStringDialog:
//		Promoted GetInputField() to public.
//	JXTreeListWidget:
//		Fixed crash when item being toggled by drag disappears before mouse up.
//	JXPrefsManager:
//		Added default implementation of CleanUpBeforeSuddenDeath()
//		Add virtual SaveAllBeforeDestruct() which must be called by the
//			leaf class destructor.
//		Periodically saves all data to disk to protected against crashes.

// version 3.0.0:
//	*** Run new jxlayout on all .fd files.
//	Created jx_memory_debugger.
//	Switched all uses of "6x13" to JGetMonospaceFontName().
//	JXFontManager:
//		Added support for anti-aliased fonts.
//		Removed JXColormap* arg from ctor.
//	JXGC:
//		Added support for anti-aliased fonts.
//		Removed JXColormap* arg from ctor.
//	JXWindowPainter:
//		Rotated strings are anti-aliased.
//		Fixed bugs in placement of rotated text.
//		Promoted GetDrawable() to public.
//	JXPSPrintSetupDialog:
//		Fixed bug so Print button is enabled when dialog is opened.
//		Fixed crash when print to printer and file name input is empty.
//	JXColormap:
//		Private colormaps are obsolete.
//		Renamed AllocateStaticNamedColor() to GetColor(),
//		Renamed AllocateStaticColor() to GetColor().
//			Now returns JColorIndex.  Removed exactMatch argument
//		Replaced GetGray*Color() with GetGrayColor(percentage).
//		Removed public version of Create(), GetMaxColorCount(),
//			CanAllocateDynamicColors(), AllocateDynamicColor(),
//			SetDynamicColor(), SetDynamicColors(), UsingColor(),
//			DeallocateColor(), PrepareForMassColorAllocation(),
//			MassColorAllocationFinished(), Will/ShouldApproximateColors(),
//			Will/ShouldPreemptivelyApproximateColors(),
//			Get/SetColorDistanceFunction(), Get/SetColorBoxHalfWidth(),
//			Get/SetPreemptiveColorBoxHalfWidth(), XPMColorDistance(),
//			AllColorsPreallocated(), CalcPreallocatedXPixel(), GetColorIndex(),
//			GetXPixel(), GetSystemColorIndex().
//			NewColormap message, JXColorDistanceFn
//	JXWindow:
//		Removed ownsColormap and colormap arguments from ctor.
//		Removed --desktop-h & --desktop-v options.  They are not useful.
//		Replaced ~/.jx/wm_offset & ~/.jx/wm_desktop_style with
//			AnalyzeWindowManager(), since you may run programs from a single
//			computer on multiple X servers, each with a different window manager
//			with different quirks.
//		Fixed Show() and Raise() so they don't destroy the undocked window
//			position while the window is docked.
//		Optimized GetRootChild() to cache the result.  (Reparenting clears it.)
//	JXDisplay:
//		Removed AllowPrivateColormap() and ForcePrivateColormap().
//		When created, analyzes window manager behavior to detect quirks for
//			which JXWindow must compensate.  This information is cached on the
//			root window to avoid wasting time at the next invocation.
//	JXImage:
//		Removed allowApproxColors argument from all CreateFrom*().
//		Removed JXColormap* arg from all ctors and CreateFrom*().
//		Added optional initState arg to basic ctor, to allow creating XImage.
//	JXImageMask:
//		Removed JXColormap* arg from all ctors and CreateFrom*().
//	JXImageSelection:
//		Removed allowApproxColors argument from GetImage().
//	JXStyleMenu:
//		Removed first ctor arg allowChooseCustomColors.
//		Removed HandleCustomColor().  HandleMenuItem() is called for all items.
//	Created JXColorWheel.
//	JXChooseColorDialog:
//		Added color wheel.
//	jXGlobals:
//		Removed JXGet*FontName().
//	JXXFontMenu:
//		Renamed FontNeedsUpdate to NameNeedsUpdate, FontChanged to NameChanged.
//	JXTextSelection:
//		Removed JXColormap* arg from ctor.
//	JXPSPrinter:
//		Removed JXColormap* arg from ctor.
//	JXEPSPrinter:
//		Removed JXColormap* arg from ctor.
//	JXWidget:
//		Added Will/ShouldAllowUnboundedScrolling().
//	JXStaticText:
//		Added SetToLabel().  jxlayout uses this to make labels in dialogs look nicer.
//	Removed kJXDefaultFontSize.  Use kJDefaultFontSize or kJDefaultMonoFontSize.
//	JXButton:
//		Automatically expands to make space for border when ^M shortcut is added.
//	JXGetStringDialog:
//		Added optional arg "password" to make the dialog usable for passwords.
//	JXTabGroup:
//		Tabs now scroll when you use the horizontal scroll buttons (6,7)
//			in addition to the vertical scroll buttons (4,5).
//	JXPasswordInput:
//		Renders dots instead of hashes, and displays symbol when Caps Lock is on.
//	JXWindowDirector:
//		Demoted SetWindow() to private.  JXWindow now calls it automatically.
//	JXMenu:
//		Added ItemType enum.
//		Added IsFromShortcut() to NeedsUpdate message.
//	JXMenuData:
//		Collapsed isCheckbox and isRadio args for Insert/Prepend/AppendItem()
//			into single type.
//		Replaced IsCheckbox() with GetType().
//	JXTextMenu:
//		Collapsed isCheckbox and isRadio args for Insert/Prepend/AppendItem()
//			into single type.
//	JXImageMenu:
//		Collapsed isCheckbox and isRadio args for Insert/Prepend/AppendItem()
//			into single type.
//	JXToolBar:
//		Fixed bug so all buttons associated with deactivated menus are disabled.
//	JXTEBase:
//		Added menu items "Clean all std::ws & alignment" and
//			"Clean std::ws & align in selection"
//	JXColHeaderWidget:
//		Added GetDragType() for use by derived classes overriding HandleMouseDown().
//	JXRowHeaderWidget:
//		Added GetDragType() for use by derived classes overriding HandleMouseDown().
//	JXIdleTask:
//		Added Start(), Stop().
//	JXUrgentTask:
//		Added Go().
//	JXScrollableWidget:
//		Sets back color = focus color if it has scrollbars.
//		Fixed crash in ScrollForWheel() when side-scrolling and hScrollbar is NULL.
//	JXInputField:
//		Added context menu for basic commands.
//	JXFileDocument:
//		Preserves file ownership.  (What took me so long?)
//	JXSearchTextDialog:
//		Added SetRegexSearch(), SetRegexReplace().
//	Created JXVIKeyHandler.
//	JXFileInput, JXPathInput:
//		Tab completion ignores VCS directories (CVS, .svn, .git, etc.)

// version 2.6.0:
//	JXWebBrowser:
//		Fixed ShowFileLocation() to accept $p for the file path.
//		Updated default commands to leverage "open" on OS X.
//		Added ShowFileLocations() to optimize showing multiple files.
//	JXFSBindingManager:
//		Updated default commands to leverage "open" on OS X.
//	JXTabGroup:
//		Added protected FindTab().
//		Added option to make tabs closable.  Override OKToDeleteTab() if
//			you want to close the tab yourself.
//		Added pre/post margin for text of each tab.
//		Added virtual DrawTab() to allow drawing stuff in the
//			pre/post margin of each tab.
//		Fixed two versions of ShowTab() to use identical logic.
//		Closing current tab re-selects previously selected tab, not adjacent tab.
//		When enclosure is expanded or tab is removed, scrolls tabs
//			to make more of them visible, when possible.
//		Fixed bugs so minimum compartment sizes are set correctly.
//	Created JXDockTabGroup to provide augmented context menu and close
//		button in each tab.
//	JXImageButton:
//		Added FitToImage().
//	JXSelectionData:
//		Fixed bug so it works on 64-bit computers.
//	JXWindow:
//		Place() resizes window to fit the screen, if the window is too large.
//		Optimized handling of expose events.
//		Ctrl-Page-Up/Down cycles through docked windows in a pane.
//		Global JX preference to have focus follow the mouse between docked windows.
//		Updated placement code to handle latest curveball from OS X.
//		Supports _NET_WM_PING and _NET_WM_WINDOW_TYPE protocols.
//		Added skipDocking argument to ReadGeometry().
//	JXProgressDisplay:
//		Updated ProcessBeginning() so it hides the unused widgets and
//			initializes the visible ones.  (What took me so long?)
//		Added optional label argument to SetItems().
//	JXApplication:
//		Fixed Suspend() to close all open menus.
//		Added --xdebug flag which turns on synchronous processing of X errors.
//			This allows you to get a stack trace right where the problem occured.
//		Added --desktop-h and --desktop-v for specifying how much to chop off from
//			the root window size.  Mostly useful for OS X.
//	JXMDIServer:
//		Implemented PreprocessArgList() to remove JXApplication options which only
//			make sense for an initial invocation.
//		Added support for --quit argument, which invokes JXApplication::Quit().
//	JXDocument:
//		Removed CastToJXFileDocument() since dynamic_cast<> now does the job.
//	JXMenu:
//		Removed CastTo*() since dynamic_cast<> now does the job.
//		Optimized PrepareToOpenMenu() to only call parent if not already open.
//		Optimized PrepareToOpenMenu() to short-circuit if updating for JXToolbar
//			and none of the items have an ID.
//	Added awareness of Xinerama.  Dialogs are now centered on the "active" screen.
//	Created JXSharedPrefObject to allow JXSharedPrefsManager to be more general.
//		Now, JXSharedPrefsManager only needs reserved ID's.  It does not need
//		to know details about every object for which it stores data.
//	JXSharedPrefsManager:
//		Fixed bug so signalling now works again and changes in one application
//			propagate to all other running applications.
//	JXHelpManager:
//		Fixed bug so it updated prefs when print setup changes.
//	Merged JXSpellChecker from arrow.
//	JXTEBase:
//		*** Added show/allowCheckSpelling arguments to AppendEditMenu() and
//			allowCheckSpelling argument to ShareEditMenu().
//		*** Added show/allowCleanWhitespace arguments to AppendEditMenu() and
//			allowCleanWhitespace argument to ShareEditMenu().
//		Added version of Append/ShareEditMenu() with no JBoolean arguments.
//			This covers the most common case where only
//			Undo/Cut/Copy/Paste/Clear/SelectAll is needed.
//		Implements "hungry delete" if tab inserts spaces.  The shift key
//			toggles the behavior, regardless of the mode.
//		Added Save/RestoreDisplayState().
//	Created JXImageCache to store mapping between JXPM and JXImage*.
//	JXDisplay:
//		Added GetImageCache().
//		Added RegisterXAtoms().  Application startup over a network is now
//			faster because individual RegisterXAtom() calls have been combined.
//	JXTextMenu:
//		Uses JXImageCache to minimize creation of JXImages.
//	JXContainer:
//		Fixed subtle bug in Show()/Hide() and Activate()/Deactivate() which
//			caused crashes if Show()/Activate() was invoked by derived class
//			Hide()/Deactivate().
//		Added Suspend()/Resume().  This is subtly different from Activate()/
//			Deactivate():  It doesn't unfocus the widget, but it still looks
//			inactive.  IsActive() returns kJFalse when suspended.
//		*** Added pt argument to WillAcceptDrop(), to allow drop targets to
//			sub-divide their contents.
//	JXUNDialogBase:
//		Updated to respect JUserNotification::BreakMessageCROnly.
//	JXWDManager:
//		Added GetPermanentDirectors() and GetDirectors().
//	Added jx_busy_[1-8] XPM images for busy indicator.
//	Created JXBusyIconTask.
//	JXCardFile:
//		Added GetCardIndex().
//		Re-broadcasts JOrdredSet messages to allow external data to be kept in sync.
//	JXDockWidget:
//		Shows hint if window is too small to fit when trying to drop it.
//		When window title changes, rearranges tabs to keep them alphabetized.
//	JXDNDManager:
//		Fixed bug so DND between docked windows in same application works.
//		Updated to latest XDND spec.
//	JXScrollableWidget:
//		Added Save/RestoreDisplayState().
//		*** Remove all calls to ScrollForDrag() from implementations of HandleDNDHere().
//			Scrolling during DND is now done automatically.
//		ScrollForWheel() supports horizontal scrolling via mouse buttons 6 & 7.
//	Created JXGetStringDialog.
//	Renamed JXNewDisplayDialog to JXOpenDisplayDialog.
//	JXCSFDialogBase:
//		*** Added desktopButton argument to SetObjects().
//	JXMenuBar:
//		Added FindMenu().
//	JXKeyModifiers:
//		Added operator== and operator!=
//	JXButtonStates:
//		Added operator== and operator!=
//		Added kJXButton6 & kJXButton7.
//	JXFileListTable:
//		Modified AddFile() to always insert the file, even if it does not
//			exist.  This aligns better with reality, since existence at the
//			time of insertion is no guarantee of existence later on.  This
//			also simplifies the usage, because fullNameIndex will always be
//			valid.
//	JXGoToLineDialog:
//		Added option to enter physical line number.
//	jXUtil:
//		Fixed JXUnpackStrings to ignore trailing separator.
//	JXSelectionManager:
//		Work-around for broken XDND file implementations that do not include
//			the host name in the URL's.
//	JXPSPrintSetupDialog:
//		Fixed dialog to accept file name typed into file input field.
//		Fixed file input field to accept ~.
//	JXEPSPrintSetupDialog:
//		Fixed dialog to accept file name typed into file input field.
//		Fixed file input field to accept ~.
//	Collapsed JXSelectTabTask into JXDockWindowTask.
//	JXDockManager:
//		Added SetIcon() to allow setting an icon for all docks.

// version 2.5.0:
//	*** All egcs thunks hacks have been removed.
//	JXWindow:
//		Fixed MapNotify processing to listen for changes in WM_STATE
//			instead of requiring WM_STATE to be set before MapNotify.
//		Fixed shortcut mechanism to use raw keysym instead of translated key.
//			This allows JX to tell the difference between Ctrl-left-arrow and Ctrl-].
//		Fixed bug in shortcut mechanism so Ctrl shortcuts for widgets now work.
//		SetMouseContainer() now calls itsDisplay->SetMouseContainer() in order
//			to compensate for missing EnterNotify messages -- mainly after a
//			pop-up menu is closed.
//		Fixed bug so attempting to set focus to a disabled widget will not
//			change the current focus.
//	JXMenu:
//		Top-level menus set focus back to their window when closed.
//			This is a work-around for the Gnome 2.0 desktop.
//		Fixed bug so window opens either above or below the widget, but will
//			never cover the widget.  (Finally!)
//		Parent menu is now also updated when shortcut is invoked.  Previously,
//			only the child menu was updated, but this was not consistent with
//			what happens when the mouse is used.
//	JXMenuBar:
//		If menus do not fit on the menubar, they are placed in an overflow menu.
//	JXTabGroup:
//		Added right-click menu to allow user to place tabs.
//		Added Read/WriteSetup() to save user's tab placement.
//		Added scroll arrows when tabs cannot all be displayed.
//		Fixed ShowTab() to scroll down if tab is not visible.
//		When the mouse moves over a tab during a DND operation, the tab is selected.
//	JXDockWidget:
//		Now embedded inside JXTabGroup to allow easy switching between windows.
//		Added version of Dock() that takes JXWindowDirector.
//	JXHoriz/VertDockPartition:
//		*** GetCompartment() no longer returns JXDockWidgets!
//		Saves elastic compartment indicies.
//		Fixed bug so both min width and min height are computed correctly.
//	JXScrollbar:
//		Added "Scroll here", "Scroll to top", "Scroll to bottom" to right-click menu.
//	JXDirTable:
//		Raises the window after a file drop.
//	Created JXFontCharSetMenu.
//	JXChooseMonoFont:
//		Added character set menu.
//	JXPathHistoryMenu:
//		Now lists mount points (e.g., /mnt/floppy) at top of menu.
//	JXWebBrowser:
//		Fixed ShowFileLocation() to work with file names that contain spaces.
//			(Removed call to JPrepArgForExec().)
//	JXImageWidget:
//		Added SetXPM().
//	JXScrollbarSet:
//		Destructor now sets member pointers to NULL to avoid giving out
//			deleted pointers in Get*Scrollbar().
//	Created JXTipOfTheDay.
//	JXFileInput:
//		Now accepts drop of directory, since user might want to type file name.
//		GetFile() and GetTextForChooseFile() are now virtual.
//	JXPathInput:
//		Now accepts drop of file, since user might want to delete file name.
//		GetPath() is now virtual.
//		Added GetTextForChoosePath().
//	Renamed JXSelectionManager::Data to JXSelectionData to make Visual C++ happy.
//	JXFileDocument:
//		*** Changed prototype for HandleFileModifiedByOthers().
//		Added optional parameters modTimeChanged and permsChanged to
//			FileModifiedByOthers().
//	JXEditTable:
//		*** Replaced DeleteXInputField() with PrepareDeleteXInputField()
//			because it is safer to delete the input field after the event
//			processing finishes.
//	JXDeleteObjectTask:
//		Fixed bug to avoid double-deletion in case somebody else deletes the
//			object first.
//	JXDNDManager:
//		Fixed BeginDND() to return kJFalse if already dragging, rather than
//			asserting.  This avoids crashes if the user clicks another of the
//			mouse buttons while dragging.
//	JXStandAlonePG:
//		Progress value is displayed in window title, so it is still visible
//			when window is minimized.
//	JXCheckboxGroup:
//		Added Insert().  (What took me so long???)
//	Created JXAtMostOneCBGroup.

// version 2.1.1:
//	JXWindow:
//		Fixed Meta-Shift- shortcuts to work when Caps Lock is down.
//	JXChooseSaveFile:
//		Fixed JUNIXDirInfo::ResetCSFFilters() to not clear itsShowHiddenFlag.

// version 2.1.0:
//	Compiles with gcc 3.x.
//	JXTEBase:
//		Fixed bug so DND bombsight is removed when "ask" drop is cancelled.
//		Fixed bug so shortcuts for margin adjustment and read only menu items
//			can be changed via the string database.
//		Converted FilterSelectionData() to override of JTextEditor::FilterText().
//			This removes the need for separate code in HandleKeyPress().
//		Search & Replace menus now allow "Find selection" even if nothing is
//			selected.  It acts as if the user had double clicked on the word
//			containing the caret.
//	JXMenu:
//		Renamed Get/SetStyle() to Get/SetDefaultStyle() and added new functions
//			Get/SetDisplayStyle() to control the style that is actually displayed
//			when the user runs the program.
//		Pop-up menus stay open if user clicks and then releases the mouse.
//	Created JXMacWinPrefsDialog to allow easy access to JXMenu::SetDisplayStyle().
//	JXMenuTable:
//		Changed prototype of CellToItemIndex() to include cursor location.
//	JXTextMenu:
//		Menu font is adjustable via ~/.jx/menu_font.  First line is font name.
//			Second line is font size.
//		Increased height of separator region to improve visual grouping of items
//			and to provide buffer zone to make it harder to select wrong item.
//	Created JXDirectSaveAction to allow anybody to implement XDS.
//	JXDSSSelection:
//		Contructor now requires JXWindow* and JXDirectSaveAction*.
//	JXDirectSaveSource:
//		Added static public function Init() to help others implement XDS.
//	JXPathInput:
//		Finally provides tab completion.
//	JXFileInput:
//		Finally provides tab completion.
//		No longer draws file name red when using ~ notation.
//	Created JXStringCompletionMenu.
//	JXWebBrowser:
//		Renamed ShowFile() to ShowFileContent().
//		Added ShowFileLocation() to open a file manager window.
//	JXDocumentMenu:
//		Files are now alphabetized to make them easier to find.  (what took me so long?)
//	Created JXWDManager suite.  This provides JXWDMenu just like JXDocumentManager
//		provides JXDocumentMenu, except that JXWindowDirectors must register
//		themselves explicitly.  JXDocuments register themselves automatically.
//	JXDisplay:
//		Added GetWDManager().
//		Added CloseAllOtherWindows().
//		If Alt modifier is mapped, but Meta is not, Meta is automatically mapped to Alt.
//			(mainly to get Meta to work on Mandrake Linux)
//	JXDocument:
//		*** Changed prototype of virtual function GetName() and moved to
//			JXWindowDirector.
//		*** Changed prototype of virtual function GetMenuIcon().
//		Added pure virtual functions OKToRevert() and CanRevert().
//		Added RevertToSaved().
//	JXFileDocument:
//		Added optional argument fullName to SaveInNewFile().
//		Added RevertIfChangedByOthers().
//	JXApplication:
//		Fixed bug in urgent task processing so new task can safely be created
//			while others are being performed.
//		Fixed secondary event loop to automatically close all menus when it is
//			first invoked.  This prevents deadlock because the menu grabs the
//			cursor, but only the blocking window processes events.
//	JXWindow:
//		Added hack in HandleButtonPress() to detect case when window manager
//			doesn't set state to notify us that the window has been deiconified.
//		Renamed SetFocusWhenShow() to ShouldFocusWhenShow() for consistency.
//		Added GetMin/MaxSize().
//		Added Dock() and Undock().  JXWindows can be docked even in windows
//			belonging to other programs.
//	jXGlobals:
//		Added JXGetProgramDataDirectories().
//	JXGetNewDirDialog:
//		Appended optional argument modal to ctor to make it usable by others.
//	JXScrollableWidget:
//		Added version of ScrollForWheel() that doesn't require a JXScrollbarSet.
//	JXDeleteObjectTask:
//		Fixed bug so object is deleted if task is deleted before Perform() is called.
//	JXProgressTask:
//		Added ctor to allow providing a progress display.
//	JXSaveFileDialog:
//		Fixed bug in JXDirTable so up/down arrows select last/first directory
//			even if last/first item is a file.
//	JXFileListTable:
//		Added ClearIncrementalSearchBuffer().
//	JXStringList:
//		Added incremental searching.
//	JXRowHeaderWidget:
//		Added functions to change the row titles.
//		Fixed bug so NeedsToBeWidened message contains a more reasonable value.
//	jXPainterUtil:
//		Added betweenWidth to JXDrawEngravedFrame() and JXDrawEmbossedFrame().
//	JXEmbossedRect, JXEngravedRect:
//		Added functionality to support new jXPainterUtil functionality.
//		Fixed bug so width border width is now updated correctly when setting widths.
//	JXContainer:
//		Fixed bug so sloppy DrawBorder() function won't interfere with aperture.
//	Created JXSplashDialog for displaying a splash screen during program init.
//	Created JXDockManager suite to allow any JXWindow to be docked via JXDocktab.
//		JXMenuBar automatically creates a JXDocktab if JXDockManager exists.
//	JXHoriz/VertPartition:
//		Added second ctor that does not create any containers.  This allows
//			a derived class to call CreateInitialCompartments(), thereby using
//			the derived class' implementation of CreateCompartment().
//	JXDNDManager:
//		BeginDND() can now be called with TargetFinder object if one needs to
//			use a different algorithm for target acquisition.
//			(use with extreme caution :)
//	JXWidget:
//		Fixed bug so everything redraws correctly when a JXWidget is created
//			after the window becomes visible.
//	JXWindowIcon:
//		No longer requests focus in HandleMouseEnter() because fvwm2 does not
//			show focus correctly, so it is too dangerous, especially in System G.
//	Created JXTabGroup.  This builds on JXCardFile to provide a set of tabs which
//		the user can click on to display different panels in a single window.
//	JXFontNameMenu:
//		SetFontName() returns JBoolean since not all available fonts are listed.
//	JXAtLeastOneCBGroup:
//		Fixed bug for case:  enabled / enabled / disabled.
//	JXFontSizeMenu:
//		All menu items now have ID's, so they can be in the toolbar.
//	JXStyleMenu:
//		All menu items now have ID's, so they can be in the toolbar.
//	Eliminated jXActions.h because it was useless.
//	jXConstants.h:
//		Removed kJXDebounceWidth.  Use new function JMouseMoved() instead.
//	JXFontManager:
//		Added profontwindows to the list of known monospace fonts.

// version 2.0.0:
//	*** Added support for all European languages.  JXHelpManager now has a
//		special section called "JXComposeHelp" that lists all the special
//		key sequences that are defined to generate special characters.
//		These sequences are stored in a global JXComposeRuleList object,
//		which is accessible via jXGlobals.h.
//	*** Clipboard has been completely restructured.  Data is stored in
//		derived class of JXSelectionManager::Data instead of inside widget.
//		This guarantees a persistent clipboard, removes restriction that only
//		widgets can put data on the clipboard, and frees all widgets
//		from buffering the data and performing data conversions.  DND
//		also uses this new system.
//	JXSelectionManager:
//		Renamed:
//			GetSelectionData()           -> GetData()
//			DeleteSelectionData()        -> DeleteData()
//			SendDeleteSelectionRequest() -> SendDeleteRequest()
//			ClearSelectionOwner()        -> ClearData()
//		Removed window argument from GetAvailableTypes(), GetData(), SendDeleteRequest().
//		Removed GetSelectionOwner().
//		Added a dirty hack to allow pasting from rxvt and other brain-dead,
//			non-protocol-conformant programs.
//		Fixed bug in handling TARGETS so pasting from Gnome, acroread, etc. works.
//	JXWidget:
//		Removed ConvertSelection(), OwnsSelection(), BecomeSelectionOwner(),
//			RelinquishSelectionOwnership(), LostSelectionOwnership(),
//			Add/RemoveSelectionTarget(), GetSelectionTargets(),
//			GetSelectionTimestamp().
//		Replaced BecomeSelectionOwner() with JXSelectionManager::SetData().
//		DND requires overriding new virtual GetSelectionData().
//		Added AdjustBounds().  (what took me so long?)
//		Fixed GetDragPainter() to return JBoolean.
//		Added DNDCompletelyFinished() message.  Read the warnings!
//	Created JXTextSelection, JXImageSelection, and JXFileSelection.
//	Removed JXTextClipboard since it is now unnecessary.
//	JXTEBase:
//		Added functions for creating and managing Search or Search & Replace menu,
//			and for searching and replacing using the global JXSearchTextDialog.
//		Removed menuStyle argument from Append/ShareEditMenu() since it is now a
//			global value stored by JXMenu.
//		Renamed kCtrlAltPWMod to kCtrlMetaPWMod.
//		Added stream in/out operators for PartialWordModifier.
//		Added CaretShouldFollowScroll().
//	Created JXSearchTextDialog.  This is global and extensible.
//		It also supports the new XSearch protocol for sharing search settings
//		between programs.  (http://www.newplanetsoftware.com/xsearch/)
//	Created JXSharedPrefsManager to share JXHelpManager and other settings
//		between all programs that use JX.
//	JXTable:
//		Added ContinueSelectionDrag() to perform the standard actions above
//			and beyond what JTable::ContinueSelectionDrag() is capable of doing.
//		Updates scrolltabs to track changes in rows and columns.
//	JXStyleTable:
//		Moved all work to JStyleTableData so classes derived from JXTable
//			can also use the functionality.
//		Removed virtual functions FontChanged() and CellStyleChanged() because
//			these are now messages from JStyleTableData.
//		Added SetAllCellStyles().
//	JXStringList:
//		GetFont() now returns font name as const JString&.
//		Now uses JStyleTableData to manage color allocation.
//	JXFileListSet:
//		Promoted GetScrollbarSet() and SetTable() to public.
//		Removed menuStyle argument from constructor since it is now a
//			global value stored by JXMenu.
//	JXFileListTable:
//		Now uses a single column to simplify the code.
//		GetFileName() returns JString instead of const JString&.
//		Removed version of GetFullName() that takes fileName, since the result
//			cannot be guaranteed to be unique.
//		Changed remaining version of GetFullName() to return JBoolean.
//		Added option to pass relative paths to AddFile().  It accepts them,
//			and when GetFullName() is called, the virtual function
//			ResolveFullName() is called to obtain the full path.
//		If two files with the same name are added, the unique portions of their
//			paths are displayed so the user can tell the difference.
//		Promoted RowIndexToFileIndex() to public.
//	JXUNIXDirTable:
//		Renamed to JXDirTable.
//		Now uses a single column to simplify the code.
//		Entries of type "unknown" are selectable.  Visibility is controlled via
//			the JUNIXDirInfo object.
//	JXChooseSaveFile:
//		Renamed SetChooseFileContentFilter() to SetChooseFileFilters() because
//			it now controls all the visibility filters.
//		Changed prototype of CreateChooseFileDialog() to match JXChooseFileDialog::Create().
//		Added version of ChooseFile() and ChooseFiles() that accepts wildcard filter.
//		Inherits from JPrefObject.  Call SetPrefInfo() to activate this feature.
//		Added IsCharacterInWord() for use by any object that works with file names.
//	JXChooseFileDialog:
//		Added Create() and demoted constructor and BuildWindow().
//		Scrolls to the file when an initial file name is specified.
//		Enforces standard item shortcuts.
//		Added argument JXCurrentPathMenu* to SetObjects().
//	JXSaveFileDialog:
//		Added Create() and demoted constructor and BuildWindow().
//		Undo is no longer cleared in file name input field.
//		Enforces standard item shortcuts.
//		Fixed bug that caused crash when direct-save in sub-directory.
//			(e.g. drop on folder in System G)
//		Added argument JXCurrentPathMenu* to SetObjects().
//	JXChoosePathDialog:
//		Added Create() and demoted constructor and BuildWindow().
//		Enforces standard item shortcuts.
//		Added argument JXCurrentPathMenu* to SetObjects().
//	JXFileDocument:
//		Added argument origName to SaveCopyInNewFile().
//		Added FileModifiedByOthers() and CheckIfModifiedByOthers().
//		SafetySave() calls CheckIfModifiedByOthers().
//		SaveInCurrentFile() no longer checks itsSavedFlag.
//		Promoted SaveInCurrentFile(), SaveInNewFile(), SaveCopyInNewFile() to public.
//		SaveInCurrentFile() allows user to try saving even if write protected.
//		SaveBeforeClosePrompt and OKToRevertPrompt use $name instead of %f.
//	JXMenuBar:
//		Renamed kJXStdMenuBarHeight to kJXDefaultMenuBarHeight.
//		Renamed InsertMenuAhead() to InsertMenuBefore() for consistency with JPtrArray.
//	JXMenu:
//		Added Get/SetStyle().  This global setting controls all menus created by JX.
//		Added GetItemShortcuts().
//		Renamed DeleteItem() to RemoveItem() for consistency with RemoveAllItems().
//		SetTitle() allows %h to specify shortcuts.
//		Merged SetTitleImage() into SetTitle() to allow text and image together
//			in menu title.  Added new SetTitleText() and SetTitleImage() functions.
//		Renamed GetTitle() to GetTitleText() for consistency.
//		Fixed GetTitleImage() so it returns JBoolean.
//		Added 2nd version of GetTitleText() that returns JBoolean.
//		Added 3rd ctor that takes text and image.
//		Automatically uses the same cursor as the menu bar or owning menu.
//		Now draws menu *entirely* above menu bar if there is enough space above
//			but not enough space below.
//	JXMenuTable:
//		Automatically uses the same cursor as the JXMenu widget.
//		No longer asserts that it grabbed the pointer or keyboard.
//		Fixed bug in HandleKeyPress() so it no longer dies if you press modifier key.
//		Fixed dragging code so submenu stays open as long as mouse is moving toward it,
//			even if path crosses other items on parent menu.
//	JXTextMenu:
//		Added Insert/Prepend/AppendMenuItems() to correspond to SetMenuItems().
//		Added functions to get/set default item font.
//		Fixed bug so popup choice menus whose initial title is empty now work correctly.
//		No longer draws separator after the last item, even if one is requested.
//		Text and shortcuts of each item can be stored in string database.
//			See documentation for InsertMenuItems().
//		Shortcuts can include all the available modifiers.  Also added more strings
//			that are converted, e.g., "insert".  See JXTextMenuData::ParseNMShortcut()
//		If another menu item is already using the nm shortcut, it is not displayed.
//	JXTextMenuData:
//		Added Insert/Prepend/AppendMenuItems() to correspond to SetMenuItems().
//		Changed prototype of GetNMShortcut() to take "const JString**".
//		Fixed bug so SetDefaultFontSize() and SetDefaultFontStyle() now work.
//	JXStyleMenu and derived classes:
//		Removed menuStyle argument from constructor since it is now a
//			global value stored by JXMenu.
//	JXImageMenu:
//		Added version of SetItemImage() that takes JXPM.
//	JXDocumentManager:
//		Added new safety save reason:  kKillSignal
//			This is necessary because SIGTERM is sent when the system shuts down.
//		Removed first ctor argument because style comes from JXMenu::GetStyle().
//		Removed second ctor argument "useShortcutZero" because shortcuts are
//			now numbered 1, .., 9, 0 to match ordering on standard keyboards.
//		Added ctor argument to tell whether or not to use shortcuts at all.
//	JXDocumentMenu:
//		Unsaved files are now dark red instead of bright red to make the file names
//			easier to read.
//		Updates correctly if JXDocument::GetMenuIcon() changes what it returns.
//	JXApplication:
//		Added arguments to constructor for initializing JStringManager.
//		Catches SIGTERM and calls Abort().
//		Quits if all directors are deactivated.
//		Promoted CheckACEReactor() to public so networking code can call it
//			during clean-up.
//		Automatically works with session managers when you override
//			CleanUpBeforeSuddenDeath().
//		Added GetSignature().
//		HandleOneEventForWindow() is now private since it is so dangerous.
//		HandleCustomEventWhileBlocking() now returns JBoolean.
//	JXMDIServer:
//		Constructor no longer requires argument because it calls
//			JXApplication::GetSignature().
//	Created JXPrefsManager.  Always derive from this instead of JUNIXPrefsManager.
//		#** This uses the application signature for the file name, so if you used
//			to use something else, be sure to rename the file at startup if
//			the old one exists and the new one doesn't.
//	JXDisplay:
//		Fixed GetMouseContainer() to return JBoolean.
//		Broadcasts events for unknown X windows via BroadcastWithFeedback().
//		Added KeysymToModifier().
//	JXWindow:
//		Fixed GetMouseContainer() to return JBoolean.
//		Fixed destructor to free window icon pixmap and mask.
//		SetIcon() now takes ownership of the JXImage, so directors don't have to save
//			it themselves.
//		Automatically calls Update() after dispatching mouse and key events.
//			(What took me so long???)
//		Fixed SetTitle() so window whose name ends in "lock" still gets title bar
//			under fvwm.
//		Shortcuts can be any KeySym, not only normal characters.
//		No longer ignores kMod2KeyIndex through kMod5KeyIndex when checking shortcuts
//			because NumLock and ScrollLock are safely ignored.
//		Added second version of SetIcon() that uses an X window, so you can
//			accept drops when the main window is iconified.
//		To avoid window drift when using fvwm2, create ~/.jx/wm_offset to
//			contain "1 1" (without quotes).  In general, this file can offset
//			any amount of drift caused by window manager bugs.
//			The program must be restarted for a change in wm_offset to take effect.
//		Added SkipGeometry().
//		Fixed bug so additional calls to Activate() before window is mapped do
//			not shift window position by border width.
//		Swapped arguments to SetWMClass().  If you were calling this the way
//			our code was, don't change your code, because it is now correct.
//		Added HideFromTaskbar().
//	Created JXIconDirector and JXWindowIcon to support drops on iconified windows.
//	JXContainer:
//		Added SetVisible() and SetActive().  (What took me so long?)
//		Added GetDefaultCursor().
//		GetEnclosure() now returns non-const pointer so it can be passed to
//			widget constructors.
//	jXUtil:
//		Fixed bug in JXUnpackFileNames() so it doesn't crash if a URL is empty.
//		Moved JXFileNameToURL() and JXURLToFileName() to jFileUtil.
//		Added JXReportUnreachableHosts().  Call this after a drop to notify user
//			of urlList returned by JXUnpackFileNames().  It checks for urlList
//			being empty, so you can always call it.
//	JXScrollbar:
//		StepPage() now takes JFloat to allow fractions of a page.
//		Added StripMoved() and StripsSwapped() for updating scrolltabs.
//	JXScrollableWidget:
//		Shift-Page_Up/Down scrolls by 1/2 page.
//		Added SetHoriz/VertJumpToScrolltabModifiers().  If derived classes don't
//			catch the keypress, [1-9] will jump to a scrolltab.
//	JXPSPrinter:
//		Added second argument "changed" to EndUserPrintSetup().
//	JXPSPageSetupDialog:
//		Added Create() and demoted constructor and BuildWindow().
//	JXPSPrintSetupDialog:
//		Added Create() and demoted constructor and BuildWindow().
//		Uses JXFileInput instead of JXFileNameDisplay.
//		Enforces standard item shortcuts.
//		Print command accepts ~ notation.
//	JXEPSPrinter:
//		Added second argument "changed" to EndUserPrintSetup().
//	JXEPSPrintSetupDialog:
//		Added Create() and demoted constructor and BuildWindow().
//		SetObjects() requires JXFileInput instead of JXFileNameDisplay.
//		Enforces standard item shortcuts.
//		Print command accepts ~ notation.
//	JXPTPrinter:
//		Added option to print pages in reverse order in JXPTPageSetupDialog.
//		Modified prototype of CreatePageSetupDialog().
//		Added second argument "changed" to EndUserPrintSetup().
//	JXPTPageSetupDialog:
//		Added Create() and demoted constructor and BuildWindow().
//		Modified prototype of SetObjects().
//	JXPTPrintSetupDialog:
//		Added Create() and demoted constructor and BuildWindow().
//		Uses JXFileInput instead of JXFileNameDisplay.
//		Enforces standard item shortcuts.
//		Print command accepts ~ notation.
//	JXDirector:
//		Added GetSubdirectors() and CloseAllSubdirectors().
//		Promoted IsClosing() to public.
//	JXFontManager:
//		Fixed bug in GetFontID(xFontStr) so it now checks the existing fonts
//			before allocating a new one.
//	JXFontNameMenu:
//		GetFontName() returns JString instead of JString&.
//		Provides choice of available character sets.
//	JXXFontMenu:
//		GetFontName() returns JString instead of JString&.
//	JXChooseMonoFont:
//		Provides choice of available character sets.
//	JXInputField:
//		Passes Home/End and Page Up/Down to table.
//	Created JXWebBrowser as global object to encapsulate interface to
//		Netscape and Arrow.
//	JXHelpManager:
//		Added IsLocalURL().
//		Removed menuStyle argument from constructor since it is now a
//			global value stored by JXMenu.
//		Removed WriteSetup() because JX now stores the settings automatically,
//			so nobody else should store them.
//		Uses JStringManager.  RegisterSection() only requires names.
//			*** Titles should be in <head> section of actual text.
//			To convert your files, use:
//				(^[ \t]*")|([ \t]*(\\n)?"$)  ->  <blank>
//				\\n                          ->  \n
//		Moved ConvertVarNames() and URL and mail commands to JXWebBrowser.
//	JXHelpDirector:
//		Removed menuStyle argument from constructor since it is now a
//			global value stored by JXMenu.
//	JXHelpText:
//		Displays URL for link if it isn't local.
//		Prints <title> info at top of every page.
//	jXGlobals:
//		Removed menuStyle argument from JXInitHelp() since it is now a
//			global value stored by JXMenu.
//		Removed title and text array arguments from JXInitHelp() since
//			JXHelpManager no longer wants them.
//		Added JXGetSharedPrefsManager().
//		Added arguments to JXCreateGlobals() for initializing JStringManager.
//		Added JXGetWebBrowser().
//		Added JXGetInvisibleWindowClass().
//	JXTextEditor:
//		Removed menuStyle argument from constructor since it is now a
//			global value stored by JXMenu.
//	JXTextEditorSet:
//		Removed menuStyle argument from constructor since it is now a
//			global value stored by JXMenu.
//	JXUserNotification:
//		Adjusts width of dialog windows so they are never taller than the screen.
//		Added AcceptLicense().
//	Created JXAcceptLicenseDialog.
//	JXGC:
//		Turned off GraphicsExpose and NoExpose events to reduce network traffic.
//		Added SetSubwindowMode().
//	Removed jXCSFIcons.h and JXUserNotificationIcons.h.  Replaced them with:
//		jx_plain_file_small.xpm, jx_source_file_small.xpm,
//		jx_image_file_small.xpm, jx_library_file_small.xpm,
//		jx_folder_*.xpm, jx_executable_small.xpm,
//		jx_unknown_file_small.xpm, jx_un_message.xpm, jx_un_warning.xpm,
//		jx_un_error.xpm
//	Created jx_binary_file_small.xpm (thanks to Glenn Bach)
//	Created selected versions of all file icons (thanks to Glenn Bach)
//	Created JXProgressTask.
//	Created JXDeleteObjectTask and JXCloseDirectorTask.
//	JXIdleTask:
//		Added CheckIfTimeToPerform() so derived classes can override Perform()
//			to do additional work.
//	JXKeyModifiers:
//		All constructors and functions that take a state bit field now require
//			a JXDisplay* so the bits can be properly interpreted.
//		Added numLock(), scrollLock(), alt(), super(), hyper(), and
//			the corresponding kJX*KeyIndex values.
//		Added Available() so one can check which modifiers are mapped on the keyboard.
//	JXPathInput:
//		Added ChoosePath().
//		Added HasBasePath() and modified GetBasePath() to return JBoolean.
//	JXFileInput:
//		Added ChooseFile() and SaveFile().
//		Added HasBasePath() and modified GetBasePath() to return JBoolean.
//	JXFileNameDisplay:
//		If text is scrolled, entire text is displayed in hint.
//	JXStaticText:
//		Automatically parses as HTML if text begins with "<html>".
//	JXProgressDisplay:
//		AppendToMessageWindow() is now virtual protected so it can be overridden.
//		Added message CancelRequested.  This is broadcast if the process is in
//			the background and the Cancel button is pushed.
//	JXImageButton, JXImageCheckbox, JXImageRadioButton:
//		Added SetImage(const JXPM&,...).
//	JXSaveFileInput:
//		Added option to translate space into _, since space causes so much trouble
//			on cmd line and in scripts.
//	JXDNDManager:
//		Added cursors for dragging files and directories.
//		Generic Get*DND*Cursor() functions now take arguments and return the
//			appropriate cursor for the standard situation.  Created static utility
//			function GetDNDCursor() to choose the appropriate cursor if you define
//			a custom appearance.
//		Fixed bug so it no longer crashes when source or target widget is deleted
//			during a drag.
//	jXPainterUtil:
//		Added JXDrawDNDBorder().
//	JXHistoryMenuBase:
//		Added GetItemText() and UpdateInputField() for convenience.
//	JXFileHistoryMenu:
//		Added version of GetFile() that takes JBroadcaster::Message.
//	JXTextCheckbox:
//		Added GetLabel(), GetFontName(), GetFontSize(), GetFontStyle().
//	JXTextRadioButton:
//		Added GetLabel(), GetFontName(), GetFontSize(), GetFontStyle().
//	Created JXCheckModTimeTask.
//	jXConstants.h:
//		Added kJXDebounceWidth.
//	Added Create() or other work-arounds for the egcs thunks bug to:
//		JXFileListTable

// version 1.5.3:
//	JXMenu:
//		Removed "Meta-click keeps it open" because this requires the menu to be
//			updated while it is open.  A lot more machinery is required before
//			this can be implemented.
//	JXFileInput:
//		Added GetTextForChooseFile().
//	JXHelpManager:
//		Fixed code so everything except jxhelp and mailto are passed to openURL().
//			This avoids the need to specify each URL prefix.
//	JXPasswordInput:
//		Draws text in red to warn when Caps Lock is on.
//		Draws caret/selection.  Caret is always at end of text.  Selection always
//			includes the entire text.
//	JXSelectionManager:
//		Fixed bug in INCR data transfer protocol.
//	JXCSFDialogBase:
//		Fixed bug so it no longer complains about invalid path when Cancel
//			button is pushed.
//	JXDialogDirector:
//		Added GetOKButton() and GetCancelButton().
//	JXChooseMonoFont:
//		Now includes all NxM fonts, not only those with N <= 9.

// version 1.5.2:
//	JXMenu:
//		Meta-click when opening a menu (but not a submenu) will leave the
//			menu open after you select an item.  This is especially useful
//			for a menu of checkboxes.
//	JXFileListSet:
//		Added GetScrollbarSet() and SetTable() so derived classes can use
//			a derived class of JXFileListTable.
//	JXFileListTable:
//		Added GetFullNameDataList() so derived classes can store extra
//			information about each file.
//		Added RemoveFiles().
//		Added second argument to AddFile() to return insertion index.
//	JXHelpManager:
//		Added support for https: URL's.

// version 1.5.1:
//	Created jx_file_revert_to_saved.xpm
//	JXPathInput:
//		Fixed GetTextColor() so it doesn't crash if the path is empty.
//	JXInputField:
//		Holding down the Meta key lets you drag text from the input field.
//			(You can release the Meta key once DND has started.)
//	JXScrollbar:
//		Thumb size scales as (page size / document size) * available length
//			(Thanks to Gavin Wood for the patch.)

// version 1.1.23:
//	JXFileDocument:
//		Optimized FileDocumentIsOpen().
//	JXGetNewDirDialog:
//		Added basePath argument to constructor so it checks the current
//			file chooser directory, not the working directory.
//	JXFontManager:
//		Added support for character sets.
//	JXMenu:
//		Added ItemIDToIndex().  (what took me so long?)
//	JXTextMenu:
//		Added version of SetItemImage() that takes JXPM, for use with the
//			new menu_image repository.
//	JXPathInput:
//		Added option to require a writable directory.
//		Added requireWrite argument to GetTextColor().
//	Created JXFileInput.
//	JXPTPrinter:
//		Added printLineNumbers argument to CreatePrintSetupDialog().
//	JXPTPrintSetupDialog:
//		Added printLineNumbersCB and printLineNumbers arguments to SetObjects().
//	Added Create() or other work-arounds for the egcs thunks bug to:
//		JXRow/ColHeaderWidget
//	jXActions:
//		Added actions to correspond to the new menu image repository.
//	JXDocumentManager:
//		Promoted CloseDocuments() to public.
//	JXChooseSaveFile:
//		Added origName argument to CreateChooseFileDialog().
//	JXChooseFileDialog:
//		Added origName argument to BuildWindow() and SetObjects().
//			(Removed default value of BuildWindow() arguments to force
//			 compiler to remind you.)
//	JXSaveFileDialog:
//		Added draggable icon to implement local saving via the new XDS protocol.
//			http://www.newplanetsoftware.com/xds/
//	jXUtil.h:
//		JXURLToFileName() now returns kJTrue as long as the URL is on the
//			same machine, even if the file or directory doesn't exist.
//			It is now the caller's problem to check if it exists.
//		JXUnpackFileNames() now returns all items on the local machine
//			in fileNameList, even if they don't exist.  It is now the
//			caller's problem to check each one.
//	JXTEBase:
//		Added option to use Windows/Motif action for Home/End keys.
//	JXApplication:
//		It is now safe for urgent tasks to invoke the subsidiary event loop.
//	JXWindow:
//		Fixed Place() so it autodetects the window manager's behavior.

// version 1.1.22:
//	JXStyleTable:
//		Added virtual functions FontChanged() and CellStyleChanged() so
//			derived classes can update themselves, if necessary.
//	JXApplication:
//		Added PrepareForBlockingWindow() and BlockingWindowFinished()
//			to allow idle tasks to work in blocking windows.
//		HandleOneEventForWindow() no longer takes taskList argument.
//	JXChooseSaveFile:
//		When path input has focus, button now says "Go to".
//	JXPathInput:
//		Fixed bug that caused crash when a relative path was set
//			before SetBasePath() was called.

// version 1.1.21:
//	JXScrollableWidget:
//		Supports scrolling via a wheel mouse.  To activate this, call
//			ScrollForWheel() if you don't handle the mouse click yourself.
//			(http://www.inria.fr/koala/colas/mouse-wheel-scroll/)
//	JXScrollbar:
//		Added support for wheel mouse.  Point to the widget and dial to change
//			the value.
//		Added IsHorizontal() and IsVertical().
//	JXSliderBase:
//		Added support for wheel mouse.  Point to the widget and dial to change
//			the value.
//	JXMenuTable:
//		Added support for wheel mouse.
//	JXWindow:
//		The iconic hint for the window manager is cleared when the window is mapped.
//	JXPathInput:
//		Accepts '~' as the first character.
//		Added Get/Set/ClearBasePath() to allow relative paths.
//	JXPathHistoryMenu:
//		Added Get/Set/ClearBasePath() to allow relative paths.
//	JXCSFDialogBase:
//		Path input accepts paths relative to the current one.
//	JXWidget:
//		Added virtual DNDFinish().  You will almost certainly want to override this.
//	Renamed JXCSFIcons.h to jXCSFIcons.h for consistency.
//	JXTable:
//		Added convenience functions to interface to JTable selection utilities.
//	JXRadioGroupDialog:
//		Added option to provide shortcuts for each radio button.
//		Added SelectItem() so one can set the initial choice to something other
//			than the first item.
//	JXMenuBar:
//		Added GetMenu().
//	JXMenu:
//		Added functions to safely downcast to JXTextMenu and JXImageMenu.
//		Added IsChecked() and GetSubmenu().
//	JXMenuData:
//		Added IsChecked().
//	JXContainer:
//		Added SetHint() to provide a hint for a widget.
//	Created JXHintManager and JXHintDirector to implement hints.  These
//		can be used to implement hints for part of a widget.
//	JXDNDManager:
//		The initial value of the action passed to ChooseDropAction()
//			determines the default setting in the dialog.
//	Added Create() or other work-arounds for the egcs thunks bug to:
//		JXFontNameMenu, JXFontSizeMenu, JXXFontMenu, JXDisplayMenu,
//		JXStyleMenu, JXStyleTableMenu, JXTEStyleMenu, JXStyleTable,
//		JXStringList

// version 1.1.20:
//	Created JXPTPrinter for printing plain text.
//	JXPSPrinter:
//		It now listens to the dialogs, so BeginUserPage/PrintSetup() no longer
//			return JXDialogDirector*.  Instead, it broadcasts
//			Page/PrintSetupFinished when the dialogs are closed.
//		BeginUserPage/PrintSetup() no longer take JXDirector* argument,
//			because the dialogs must suspend the entire application since
//			printer objects can and should be shared.
//	JEXPSPrinter:
//		It now listens to the dialog, so BeginUserPrintSetup() no longer
//			returns JXDialogDirector*.  Instead, it broadcasts
//			PrintSetupFinished when the dialog is closed.
//		BeginUserPrintSetup() no longer takes JXDirector* argument,
//			because the dialog must suspend the entire application since
//			printer objects can and should be shared.
//	JXEPSPrintSetupDialog:
//		Changed shortcut of "Choose file" button to Meta-O for consistency with
//			JXPS/PTPrintSetupDialog.
//	JXTEBase:
//		Changed CreatePrinter() to SetPSPrinter().  Client now owns the printer
//			object, because it should be shared by all text editors that use the
//			same colormap in most cases.
//		Renamed:
//			HandlePageSetup() -> HandlePSPageSetup()
//			HandlePrinting()  -> PrintPS()
//		Removed Read/WritePrintSetup().  To read the data:
//			Read JFileVersion and ignore it.
//			Call JXPSPrinter::ReadXPSSetup().
//		Added Get/SetPSPrintFileName() since this is stored separately for each
//			text editor.
//		Added SetPTPrinter(JXPTPrinter*).
//		Renamed HandlePrintPlainText() to PrintPT() and added HandlePTPageSetup().
//		Removed Read/WritePrintPlainTextSetup().  To read the data:
//			Read JFileVersion and ignore it.
//			Read JString and call JXPTPrinter::SetPrintCmd().
//			Read JSize and call JXPTPrinter::SetPageHeight().
//			Call JIgnoreUntil(std::istream&, '\1');
//		Added Get/SetPTPrintFileName() since this is stored separately for each
//			text editor.
//		Removed all JBroadcaster messages since JPrinter has its own:
//			PSPageSetupFinished
//			PrintPSFinished
//			PrintPlainTextFinished
//	JXTextEditor:
//		No longer creates a printer object.
//	JXHelpManager:
//		Incremented setup version.  You must increment the versions of all files
//			that store this information.
//	JXDocumentManager:
//		Fixed bug that caused menus to be permanently disabled if shortcuts
//			were turned off.
//	JXFontManager:
//		Fixed bug in GetMonospaceFontNames() to avoid crash if XLoadQueryFont()
//			returns NULL.

// version 1.1.19:
//	Removed JX*TableInput and moved functionality into JXInputField so now
//		any input field can be used in a table.
//	Removed JXStringInput since it was only wasting space.  jxlayout will
//		correctly rewrite your window layout code to use JXInputField, and
//		you can use Code Crusader's new multi-file replace to change all
//		occurrences of "(Get|Set)String\(" to "$1Text\(".
//	Created JXCharInput to accept only a single character.
//	JXStringTable:
//		CreateStringTableInput() now returns JXInputField so any input field
//			can be used in JXStringTables.  Also removed font arguments
//			because they are not needed in the constructor.
//		GetInputField() now takes JXInputField**.
//	JXFloatTable:
//		CreateStringTableInput() now returns JXFloatInput so any input field
//			can be used in JXStringTables.  Also removed font arguments
//			because they are not needed in the constructor.
//		GetInputField() now takes JXFloatInput**.
//	JXPathInput:
//		Renamed:
//			IsAllowingInvalidPath() -> WillAllowInvalidPath()
//			AllowInvalidPath()      -> ShouldAllowInvalidPath()
//	JXInputField:
//		If it is a table input, calls EndEditing() when it loses focus.
//	JXEditTable:
//		Background remains white when an input field has focus.
//		Input field's focus color automatically set to table's focus color.
//		Meta-Return ends editing without moving input field.
//		BeginEditing() fails gracefully if the input field cannot get focus.
//		Automatically calls SetTable() after CreateXInputField().
//		Renamed WantsKey() to WantsInputFieldKey() and made it virtual.
//		Removed UpdateClipboard() because JXDisplay provides it.
//	JXSaveFileDialog:
//		When the file list has focus but no selection, the Open button is deactivated.
//	JXApplication:
//		Fixed bug that caused crash when exiting if idle/urgent tasks were not
//			cleaned up by their creators.  (It is still a bug and a memory leak if
//			tasks are not deleted by their owners.)
//		If object is suspended, SIGQUIT is ignored.
//	JXDNDManager:
//		Doesn't fake middle-click if widget doesn't support text/plain.
//		GetURLXAtom() returns atom for "text/uri-list".
//		IsDragging() returns kJFalse once the mouse is released, so it is safe
//			to use blocking dialog window like JXChooseSaveFile in HandleDNDDrop().
//			(i.e. Escape will trigger the Cancel button correctly.)
//	JXFileListTable:
//		AddFile() does nothing if the file is already in the list.
//		Added RemoveFile() and RemoveSelectedFiles().
//		Added BackspaceShouldRemoveSelectedFiles().
//	JXContainer:
//		Fixed Show/Hide() and Activate/Deactivate() so one can listen to a table
//			selection and activate/deactivate widgets based on the messages.
//			(e.g. JXChooseFileDialog and JXSaveFileDialog)
//	JXWindow:
//		Added RecalcMouseContainer() and CheckForMapOrExpose().
//		Added HasFocus() to tell whether or not the window has focus.
//		Renamed RequestInputFocus() to RequestFocus() for consistency.
//	JXMenu:
//		Adjusts popup choice menu title before Broadcast() so listener's Receive()
//			can futher adjust the title.
//		Added IsEmpty().  (what took me so long?)
//		The "enable" state of an item with a submenu is tied to the "active" state
//			of the widget displaying the submenu.
//		Empty menus are forced to be disabled.  When an item is added, the menu
//			reactivates if it was previously active before becoming empty.
//		Added concept of internal ID for each item.
//	JXMenuData:
//		Changed prototype of GetItemShortcuts() to return JBoolean.
//		Added support for internal ID for each item.
//	Created jXActions.h and jXActionDefs.h.
//	jXUtil:
//		JXPack/UnpackFileNames() uses text/uri-list format.
//		JXUnpackFileNames() unpacks anything, not just files.
//		Generalized JXPack/UnpackStrings() to use arbitrary separator.
//			The default is NULL.
//	JXScrollableWidget:
//		Meta-End, Meta-Page-Up/Down scroll horizontally.
//		Added Read/WriteScrollSetup() and SkipScrollSetup().
//	JXScrollbar:
//		Saves scroll position in setup.
//	JXHelpManager:
//		Added Get/SetViewURLCmd() and Get/SetSendMailCmd().
//		Changed variable marker from % to $
//	JXHelpDirector:
//		Added menu item to save default window size.
//	JXHelpText:
//		Space pages down, and Backspace pages up, just like in Netscape.
//	JXChooseSaveFile:
//		All dialogs expand to avoid splitting single words across lines in the
//			message text at the top of the window.
//	Created JXNewDirButton.
//	JXCSFDialogBase:
//		SetObjects() requires JXNewDirButton instead of plain JXTextButton.
//	JXDocument:
//		Added pure virtual function GetMenuIcon().
//	JXFileDocument:
//		Added Save() and ShouldAutosaveBeforeClosing().
//		SaveCopyInNewFile() returns JBoolean and can accept JString* if caller
//			wants to know the name of the file that was created.
//		Implements GetMenuIcon() to show default file icon.
//		Generalized the concept of a file from only a text file to any
//			type of file.
//		Renamed WriteFile() to WriteTextFile().  This is no longer pure virtual
//			because it won't always be needed.  It will be called only if
//			the new WriteFile() is not overridden.
//		Created new WriteFile() that must be overridden if the file is not
//			a plain text file.
//		Since there are no longer any pure virtual functions, the constructor
//			is now protected.
//		Fixed SaveInCurrentFile() to give the user the option to cancel the
//			operation if a backup file cannot be created.
//	JXDocumentManager:
//		DocumentCreated() is now virtual.
//	JXDocumentMenu:
//		No longer crashes if document closes while menu is open.
//	JXCursor:
//		Created JXGetDragDirectoryCursor() and JXGetDragFileAndDirectoryCursor().
//	JXTEBase:
//		Paste automatically converts from DOS and Mac format.
//		Meta-Control-left/right-arrow moves by partial word. (also works with Shift)
//		Meta-Control-double-click selects partial words.
//		Added menu item "Coerce paragraph margins" after the existing
//			"Clean paragraph margins".  This calls CleanRightMargin(kJTrue).
//		AppendEditMenu() and ShareEditMenu() now return the menu widget.
//		All 3 Finished messages are now always broadcast.  They include a JBoolean
//			to indicate whether or not the action was successful.
//		Added second version of ShareEditMenu() to accept menu from anywhere.
//	Created JXTEBlinkCaretTask to make JXTEBase caret blink.
//	Created JXHistoryMenuBase
//	JXStringHistoryMenu and JXFileHistoryMenu both inherit from JXHistoryMenuBase
//		*** Increment the version number of all files that store history menus
//			because the new data format cannot be read by older code.
//	JXKeyModifiers:
//		The enum for the key indices is now named JXModifierKey, and the
//			values use the kJX prefix.  Multifile replace regex is
//			k([a-z0-9]+)KeyIndex  ->  kJX$1KeyIndex
//	Created JXRadioGroupDialog.
//	JXStaticText:
//		Fixed constructors so code for width and height of zero
//			will shrink the frame if the text requires less than 100x100.
//	jXConstants.h:
//		Added kJXDoubleClickTime.
//	jXGlobals:
//		Removed excessing convenience #includes.
//	JXProgressIndicator:
//		Added IncrementValue().
//	Created JXRegexInput and JXRegexReplaceInput.
//	JXFontManager:
//		Added GetMonospaceFontNames().
//		Fixed GetXFontNames() to take JRegex& instead of JCharacter*.
//	JXXFontMenu:
//		Fixed Create() to take JRegex& instead of JCharacter*.
//	JXChooseMonoFont:
//		Now broadcasts when the font or size changes.
//	JXPSPrinter:
//		Added virtual functions CreatePageSetupDialog() and CreatePrintSetupDialog()
//			so derived classes can extend the Page Setup and Print Setup dialogs.
//	JXPSPageSetupDialog, JXPSPrintSetupDialog:
//		Restructured them so one can create derived classes with additional
//			features.
//	JXEPSPrinter:
//		Added virtual function CreatePrintSetupDialog() so derived classes
//			can extend the Print Setup dialog.
//	JXEPSPrintSetupDialog:
//		Restructured it so one can create derived classes with additional
//			features.
//	Renamed JXIconMenu to JXImageMenu for consistency.
//	JXDisplay:
//		Added GetTextClipboard() and UpdateTextClipboard().  JXTEBase
//			automatically uses this so copied text is never lost.
//	JXTextButton:
//		Added GetLabel(), GetFontName(), GetFontSize(), GetFontStyle().

// version 1.1.18:
//	JXDNDManager:
//		Implements XDND version 3.
//	JXTEBase:
//		Renamed GetEditMenuCmd() to EditMenuIndexToCmd().
//		Added EditMenuCmdToIndex().
//		Fixed bug that ignored changes in action when dropping on itself.
//	JXCursor:
//		Added JXGetDragFileCursor().
//	jXUtil:
//		Added JXPack/UnpackFileNames() for converting to and from url/url.
//		Added JXFileNameToURL(), and JXURLToFileName().
//	JXTextMenuData:
//		The translated strings (e.g. tab, return) in menu shortcuts are
//			now case-insensitive.
//		Added "backspace" to list of translated strings in menu shortcuts.
//	JXInputField:
//		Added Get/SetMinLength() and SetLengthLimits().
//		SetIsRequired() is deprecated because SetMinLength(1) should be used instead.
//	JXColHeaderWidget:
//		SetColTitle() now takes JCharacter* instead of JString&.
//	JXWindow:
//		Added version of Read/WriteGeometry() that takes JString.
//	JXStyleMenu:
//		Demoted GetSelectedColor() to protected.
//		Added constructor argument allowChooseCustomColors.
//	Created JXChooseColorDialog.
//	JXUserNotification, JXStandAlonePG:
//		All dialogs expand to avoid splitting single words across lines.
//	JXUserNotificationIcons:
//		Converted constants into access functions.
//	JXHelpManager:
//		Added support for Table of Contents.
//		Added SetTOCSectionName().
//	jXGlobals:
//		Prepended argument tocSectionName to JXInitHelp().
//	JXStyleTable:
//		Allocates/deallocates colors used in cells.
//	JXChooseSaveFile:
//		Added SetChooseFileContentFilter().
//	JXUNIXDirTable:
//		Fixed bug that would crash when something was selected and one set a
//			wildcard filter that excluded everything.
//	Created JXFileListTable and JXFileListSet.
//	JXStringTable, JXFloatTable:
//		Added GetInputField().

// version 1.1.17:
//	libXPM is now included in libjx.
//	JXColormap:
//		Added color approximation and set of functions to control how it is done.
//	JXDNDManager:
//		Upgraded to XDND protocol version 2 which supports arbitrary drop actions.
//		Added GetDNDAction*XAtom() which define the default actions.
//		Added GetDefaultDND*Cursor() which provide cursors for visual feedback
//			 of the accepted action.
//		Added GetAskActions() to get the possible actions when the specified action is Ask.
//		Added ChooseDropAction() to ask the user which action to perform.
//	JXContainer:
//		Changed prototypes of WillAcceptDrop(), HandleDNDHere(), and HandleDNDDrop()
//			to include action and provide JXWidget* instead of dropOnSelf.  The JXWidget*
//			provides a way to recognize drags within a compound document.
//	JXWidget:
//		Added GetDNDAction(), GetDNDAskActions(), and HandleDNDResponse(),
//			all 3 of which you should at least consider overriding.
//	JXStringList:
//		Added SetStyles().
//	JXMenu:
//		Renamed ClearMenu() to RemoveAllItems().
//	JXTextMenu, JXTextMenuData:
//		Added HeightCompressed(), CompressHeight() for use on special menus where
//			packing in as many items as possible is important.
//	JXFileDocument:
//		SaveInNewFile() now correctly handles the error if the new file cannot be created.
//	JXSaveFileInput:
//		Translates / into -, since / is the UNIX directory separator.
//	JXWindow:
//		Added argument grabKeyboardFocus to Raise().  The default value is kJTrue,
//			so calling it with no arguments gives the standard behavior.
//		Added SetWMClass() to set contents of WM_CLASS property.
//		Key repeat events are flushed so a backlog can no longer form.
//	JXStandAlonePG:
//		No longer grabs focus when itsRaiseWindowFlag is set.
//		No longer displays the window if fixed length process has only 1 step.
//	JXPSPrinter:
//		Saves destination and file name as part of setup.
//	Created JXScrolltab.
//	JXScrollbar:
//		Draws incr/decr arrow pair at each end if there is space.
//		Shift-clicking on arrows scrolls 1/2 page at a time
//		Supports bookmark tabs via new JXScrolltab class.
//		Added ScrollToTab() to jump to a particular tab.
//		Added PrepareForLowerMaxValue(), PrepareForHigherMaxValue(), and
//			PrepareForScaledMaxValue() so JXScrollableWidgets can keep the
//			scrolltabs up to date.
//		Added Read/WriteSetup() to restore/save scrolltabs.
//	JXTEBase:
//		Added HasEditMenu().
//		Fixed prototype of GetEditMenu() to return JBoolean since the menu
//			doesn't always exist.
//		Automatically adjusts scrolltabs on vertical scrollbar.
//		DND supports move, copy, and ask actions.
//		Changed prototypes of TEXWillAcceptDrop() and TEXConvertDropData()
//			to include action.
//	JXEditTable:
//		Added GetEditMenuHandler().  This returns JXTEBase* that can then be
//			used for AppendEditMenu() or ShareEditMenu().
//		If the object returned by GetEditMenuHandler() has an edit menu,
//			input fields returned by CreateXInputField() automatically use it.
//	Created JXTimerTask.
//	jXUtil:
//		Added JXPackStrings(), JXUnpackStrings() for converting to and from
//			the standard X format of NULL separation.
//	JXTextRadioButton:
//		Added GetPreferredWidth().
//	JXStaticText:
//		Fixed constructors so code for width and height of zero
//			accounts for border width and turns off word wrap.
//	JXDialogDirector:
//		Changed EndDialog() argument from cancel to success because this is much
//			more intuitive.
//	JXStringTable:
//		Added CreateStringTableInput() to allow derived classes of JXStringTableInput.
//	JXFloatTable:
//		Added CreateFloatTableInput() to allow derived classes of JXFloatTableInput.
//	JXChooseFileDialog:
//		Fixed bug so Up button is now deactivated when in the root directory.
//	JXDisplay:
//		CreateBuiltIn/CustomCursor() automatically checks if the given name
//			has already been used, so it is no longer necessary to call
//			GetCursor() first.
//	Created JXLinkText as a base class for hypertext.
//	Created JXHelpText to provide hypertext help.
//	JXHelpDirector:
//		Removed SetContents().
//		Removed Format enum.  All text must be HTML.
//	JXHelpManager:
//		Provides hypertext help and sends external URLs to netscape.
//		Added Read/WriteSetup() so applications can save preferences.
//	jXGlobals:
//		Removed format argument from JXInitHelp().

// version 1.1.16:
//	JXStaticText:
//		The width and height passed to the constructors can be zero.
//			(If you want word wrap, width cannot be zero.)
//	JXUNIXDirTable:
//		Added AllowDblClickInactive() and augmented FileDblClicked message.
//		Added second argument "allowMultiple" to AllowSelectFiles().
//		Re-wrote selection interface.
//	JXSaveFileDialog:
//		Double clicking a file copies the name to the JXSaveFileInput.
//	JXChooseFileDialog:
//		Allows user to select more than one file if ChooseMultipleFiles() was called.
//		Added argument "selectAllButton" to SetObjects().
//	JXFileHistoryMenu:
//		Added GetFile(), SetDefaultIcon(), and virtual ShowIcon().
//	JXWindow:
//		Added UsePixmapAsBackground() for faster redraws after expose events.
//	JXPathInput:
//		Added AllowInvalidPath().
//	JXTextMenu:
//		On Linux-Intel machines, displays non-menu shortcuts using Alt instead of Meta,
//			since the key is labelled Alt.

// version 1.1.15
//	Created JXFileNameDisplay.
//	JXCSFIcons.h:
//		Converted global variables to functions.
//	JXPathInput:
//		Text is red if path is not valid.

// version 1.1.14:
//	*** Removed JIPC suite since ACE is fully integrated.
//	JXWindow:
//		*** Close() performs itsCloseAction instead of always calling itsDirector->Close().
//		Fixed RequestInputFocus() so it will never cause another XSetInputFocus() error.
//		Raise() again sets input focus to the window.
//	JXDisplay:
//		Fixed X error handler to ignore XSetInputFocus() errors.
//	jXPainterUtil:
//		Added JXDrawFlatDiamond().
//	JXButton, JXCheckbox, JXRadioButton:
//		Drawn flat when deactivated to indicate that they are not pliant.
//	JXScrollableWidget:
//		Added UpdateScrollbars() so one can perform the urgent task sooner,
//			but only use this if it is safe!
//	JXApplication:
//		Added HandleCustomEvent() and HandleCustomEventWhileBlocking() to allow
//			real-time applications to process their own events.
//		Made Quit() virtual.
//	JXImage:
//		Added CreateFromFile(), CreateFromGIF(), CreateFromXPM(), WriteXPM().
//		Renamed GetColormap() to GetXColormap() to make way for new
//			JImage::GetColormap().
//		Added HasMask().
//		Promoted ConvertToImage(), ConvertToPixmap() to protected.
//		Made GetImage(), ConvertToImage(), GetPixmap(), ConvertToPixmap() const.
//	JXImageMask:
//		Added CreateFromXBM(), WriteXBM().
//	JXImageWidget:
//		Added GetImage().
//	Created JXCheckboxGroup, JXAtLeastOneCBGroup.
//	Created JXFileHistoryMenu.

// version 1.1.13:
//	JXApplication:
//		Run() returns when the event loop quits normally.
//		Quit() returns void because it only sets a flag, which invokes
//			Close() after the client code returns.
//		Selection works while a blocking window is active.
//		WM_DELETE_WINDOW messages are no longer buffered while a blocking
//			window is active.
//		Added HideAllWindows().
//	JXWindow:
//		Now translates the following keys:
//			XK_Left,  XK_KP_Left	->	kJLeftArrow
//			XK_Up,    XK_KP_Up		->	kJUpArrow
//			XK_Right, XK_KP_Right	->	kJRightArrow
//			XK_Down,  XK_KP_Down	->	kJDownArrow
//		Remember to always check modifiers.control() when you get
//			a control key in HandleKeyPress().  As an example,
//			JXCtrl('_') and kJDownArrow return the same value, so you
//			can't tell the difference without checking modifiers.control().
//		Ignores kMod2KeyIndex through kMod5KeyIndex when checking shortcuts
//			because NumLock and ScrollLock are in there somewhere.  Is there a
//			better way to filter out these modifiers?
//		Raise() no longer sets input focus to the window.
//	JXDNDManager:
//		Any Drag-And-Drop operation can be cancelled by pressing the Escape key.
//		Upgraded to Version 1 of the XDND protocol, which requires passing a
//			timestamp through to the JXSelectionManager.
//	JXSelectionManager:
//		Added timestamp argument to GetSelectionOwner(), GetAvailableTypes(), and
//			GetSelectionData().
//	JXContainer:
//		Added timestamp argument to WillAcceptDrop() and HandleDNDDrop().
//	JXTEBase:
//		Added timestamp argument to TEXWillAcceptDrop() and TEXConvertDropData().
//	JXDialogDirector:
//		Added UseModalPlacement().
//	JXCSFDialogBase:
//		Window geometry and file browser scroll position are now saved as part
//			of the setup.
//		Renamed UpdateButtons() to UpdateDisplay().
//	JXChooseSaveFile:
//		Removed ".." from file list and added "Up" button.
//		Added GetDirInfo().
//		All custom JXChooseSaveFile objects automatically share the same
//			JUNIXDirInfo and dialog state in order to present the simplest
//			model to the user.
//	Created JXPathHistoryMenu.
//	JXCSFDialogBase and derived classes:
//		Added upButton argument to SetObjects().
//		Changed prototype of SetObjects() so that pathHistory argument is of
//			type JXPathHistoryMenu*.
//	JXCardFile:
//		Added functions so you can use derived classes of JXWidgetSet.
//	JXTextClipboard:
//		Added SetClipboard().
//		Added functions to change whether or not styles are copied.
//	JXSelectionManager:
//		Fixed HandleSelectionRequest() so that it always sends SelectionNotify,
//			even if application doesn't own the selection.
//	JXScrollbar:
//		Shift-clicking on the scroll arrows moves by a page at a time.
//	JX*TableInput:
//		Now draws 1 pixel black border.  It is recommended that the table
//			itself remain white when a cell is being edited.
//		Scrolls the table to make the input field visible when the user
//			begins typing.
//	JXPasswordInput:
//		Draws # for each character entered.
//	JXColormap:
//		Added GetSystemColorIndex().  This is only guaranteed to work when
//			using PseudoColor.  In general, you should use GetXPixel() instead.
//	JXWidget:
//		HandleFocusEvent() and HandleUnfocusEvent() now call Refresh().
//	JXHelpDirector:
//		Removed first argument of constructor (supervisor) since this must
//			always be the result of JXGetHelpManager().
//	JXDisplay:
//		Added RaiseAllWindows() and HideAllWindows().
//		Removed GetCurrentWindow().
//	JXCheckbox, JXRadioButton:
//		Created DrawChecked() to tell whether or not the object should be
//			drawn in the "on" state.  It is no longer correct for derived
//			classes to call IsChecked().
//	JXPathInput:
//		Scrolls to display end of string when it doesn't have focus.
//	JXDocument:
//		Added pure virtual protected function DiscardChanges().
//		Calls DiscardChanges() if user ok's closing without saving and
//			another document needs us to stay open.
//		Calls DiscardChanges() if user ok's deactivating without saving.
//	JXMenuBar:
//		Renamed kStdMenuBarHeight to kJXStdMenuBarHeight.

// version 1.1.12:
//	JXTEBase:
//		FilterSelectionData() now removes illegal characters such as NULL's
//			via JTextEditor::RemoveIllegalChars().
//		Now treats keypad arrows the same as the "normal" arrows.
//	JXWindow:
//		Added LockCurrentMinSize() and LockCurrentMaxSize().
//	JXUNIXDirTable:
//		Now treats keypad arrows the same as the "normal" arrows.
//	JXMenu:
//		No longer crashes when displaying an empty submenu.
//		The number of items on the menu is only required to be non-zero
//			-after- NeedsUpdate is broadcast, not before.

// version 1.1.11:
//	Created JXCardFile.
//	JXDocument:
//		SafetySave() now takes argument of type JXDocumentManager::SafetySaveReason.
//	JXFileDocument:
//		SafetySave() saves in #...# if the X server dies and ##...## if assert() fires.
//	JXApplication:
//		Created Abort().  This is called when the X server dies or when assert()
//			decides suicide is appropriate.  It triggers both SafetySave() and
//			CleanUpBeforeSuddenDeath().
//		CleanUpBeforeSuddenDeath() now takes argument of type
//			JXDocumentManager::SafetySaveReason.
//	JXUNIXDirTable:
//		Up and down arrow keys no longer wrap selection around the end of the table.
//	JXFontManager:
//		Finally switched from xlsfonts to XListFonts().
//	JXContainer:
//		Added IsAncestor().
//	JXWindow:
//		KillFocus() generates a call to JXWidget::HandleUnfocusEvent().
//		Added SwitchFocusToFirstWidgetWithAncestor().
//		GetULShortcutIndex() is much smarter about finding the appropriate
//			character to underline.
//		InstallShortcut() automatically applies JXCtrl() to the given key
//			if the Control modifier is on.  To avoid getting Ctrl-Shift-A
//			when you specify Ctrl-A, you must pass in 'A' instead of JXCtrl('A').
//		Added OKToUnfocusCurrentWidget().
//	JXMenu:
//		The string passed to SetItemShortcuts() is no longer case sensitive,
//			so strings like "AaEe" can now be shortened to "ae".  Combined with
//			the improved JXWindow::GetULShortcutIndex(), the appropriate
//			character will almost always get underlined.
//	JXTextMenu:
//		"Ctrl-Shift-" and "Meta-Shift-" are allowed only for alphabetic and control
//			characters because of differences between keyboards.
//	JXButtonStates, JXKeyModifiers:
//		Added ToggleState() and more versions of GetState().
//	JXStandAlonePG:
//		Windows are stacked vertically instead of being placed on top of eachother.

// version 1.1.10:
//	Created JXTextClipboard to provide a way to preserve text on the
//		clipboard after the widget that performed Copy() is deleted.
//	JXEditTable:
//		Uses JXTextClipboard to preserve the copied text after EndEditing()
//			is called.
//	JXWindow:
//		SetSize() and AdjustSize() now keep the requested size within the
//			range set with SetMinSize() and SetMaxSize().
//	JXTable:
//		Added WantsKey().  JXTEBase shortcuts now work in TableInput widgets.
//	JXFileDocument:
//		Renamed ReadSetup() to ReadJXFDSetup() and WriteSetup() to
//			WriteJXFDSetup().  These functions are no longer virtual because
//			it is too dangerous.
//		Added WillMakeNewBackupEveryOpen(), ShouldMakeNewBackupEveryOpen().
//			This controls whether a backup file is created only if none exists
//			or whenever the file is first saved after being opened.
//			The default is for this flag to be kJTrue.
//	JXPSPrinter:
//		Renamed ReadSetup() to ReadXPSSetup() and WriteSetup() to WriteXPSSetup().
//			These functions are no longer virtual because it is too dangerous.
//	JXEPSPrinter:
//		Created ReadXEPSSetup() and WriteXEPSSetup().
//	JXTEBase:
//		Added ReadPrintSetup(), WritePrintSetup(), ReadPrintPlainTextSetup(),
//			WritePrintPlainTextSetup().
//		In HandleMouseDown(), clickCount is ignored for middle-click.
//	JXHelpManager:
//		Added PrintAll(), CloseAll().
//	JXHelpDirector:
//		Renamed Print menu to File menu and added items to save, print all
//		help sections, and close windows.
//	JXApplication:
//		Urgent tasks are now guaranteed to execute in the order that they
//			are registered.

// version 1.1.9:
//	JXContainer:
//		Draw() is clipped to aperture instead of bounds.
//	JXTable:
//		Draws far lower right row and column borders if Bounds is smaller than
//			Aperture.
//	JXTEBase:
//		Changed "clean right margin" flags in AppendEditMenu(),ShareEditMenu() to
//			"adjust margins".  This now controls the group of three menu items:
//			"Clean right margins | Shift left | Shift right".
//		No longer hides the cursor when you type menu shortcuts or other
//			keystrokes with modifiers.
//	JXWindow:
//		Meta-tab can now be used to tab out of an input fields that grabs the
//			tab key.
//	JXWidget:
//		WantInput() nows lets you request three categories:
//			regular input, unmodified tabs, and modified tabs
//	JXTextMenu:
//		Now recognizes "return" and "tab" as valid menu item shortcuts.
//			(e.g. "Meta-return" will be parsed correctly.)
//			Note that it is a bad idea to use "return" as a shortcut if the
//			window contains a JXTextEditor.  "Meta-tab" is not available,
//			since JXWindow catches it.
//	JXScrollableWidget:
//		Only calls WantInput(kJTrue,kJFalse) if the scrollbar set is not NULL.
//			If you need input and you don't have a scrollbar set, you now
//			have to call WantInput() yourself.

// version 1.1.8:
//	JXSelectionManager:
//		Now supports INCR protocol for transferring unlimited quantities of data.
//			(Note that this is a bad idea, since it is so slow!)
//	JXTEBase:
//		Made AppendEditMenu(), ShareEditMenu(), GetMenuStyle(), and
//			GetEditMenu() public.
//		Added GetEditMenuCmd() to convert menu index to JTextEditor::CmdIndex.
//		AppendEditMenu() takes a flags to request "Clean right margin" and
//			"Read only" menu items.
//		ShareEditMenu() takes flags to decide the use of "Clean right margin"
//			and "Read only" menu items.
//		Added TEXWillAcceptDrop() and TEXConvertDropData() so derived classes
//			can accept other data types and paste them in.
//			(To paste other formats from the clipboard,
//			 override TEGetExternalClipboard().)
//		Implements TEDisplayBusyCursor() to display the busy cursor in all
//			windows.
//	JXHelpDirector:
//		Now appends Edit menu to the menu bar to provide Copy and Select All.
//		Now allows dragging text from it to other windows.
//	JXMenu:
//		Renamed GetArrowPosition() to GetPopupArrowPosition().
//		Renamed SetArrowPosition() to SetPopupArrowPosition().
//	JXMenuBar:
//		Added InsertMenuAhead(), InsertMenuAfter().
//	JXDisplay:
//		Added SendXEvent(), DisplayCursorInAllWindows().
//	JXApplication:
//		Added DisplayBusyCursor(), DisplayInactiveCursor();
//	JXUserNotification:
//		Displays inactive cursor in all other windows.
//	JXChooseSaveFile:
//		ReadSetup(), WriteSetup() are no longer virtual.
//		Displays inactive cursor in all other windows.
//	JXProgressDisplay:
//		For foreground processes, displays busy cursor in all other windows.
//	JXMDIServer:
//		Calls JXSetMDIServer() automatically.
//	JXDocumentManager:
//		Calls JXSetDocumentManager() automatically.
//	JXFontManager:
//		GetXFontNames() now accepts sorting function as a third parameter.
//	JXScrollbar:
//		Added IsAtMin(), ScrollToMin(), IsAtMax(), ScrollToMax().

// version 1.1.7:
//	You must register your application signatures (for prefs, MDI, etc)
//		with jx-registry@newplanetsoftware.com to ensure that they
//		are unique.
//	Moved all global variables behind the function interface in jXGlobals.h:
//		gApplication, gXChooseSaveFile, gXAssert,
//		document manager, help manager, MDI server
//	Moved font names from JXFontStyle.h to functions in jXGlobals.h:
//		kJXHelveticaFontName, kJXTimesFontName,
//		kJXCourierFontName, kJXSymbolFontName
//	Moved kJXDefaultFontSize to jXConstants.h
//	Removed JXFontStyle.h
//	JXDisplay:
//		Renamed GetDisplayName() to GetName().
//		Added mechanism to convert XErrors into BroadcastWithFeedback() messages.
//			Check JXDisplay.doc::XErrorHandler for details.
//	jXUtil.h:
//		Added JXRegionIsRectangle(), JXGetRegionBounds().
//		Optimized JXIntersection(region,pixmap).
//		JXIntersection now returns kJFalse if the result is empty.
//	JXImage:
//		Optimized drawing of images that have masks.
//	Removed jXColors.h.
//		All color indices must now be obtained from the colormap.
//		Each color constant has been converted to a function in JColormap.
//		The values of the colors are no longer assured, so any code that
//			assumed particular values for black,red,etc is now invalid!!!
//	JXImageMask:
//		Removed kPixelOn.
//	JXColormap:
//		Overloaded AllocateStaticColor() to accept a valid X pixel value.
//		Now inherits from JColormap.
//		Added more pre-allocated colors.
//		All JX colors are now as Netscape-compatible as possible.
//		Added GetDisplay() and GetXVisualInfo().
//	JXWindowPainter:
//		Added GetXColormap().
//	JXMenu:
//		Fixed top level menus so that shortcuts will not be triggered if
//			the menu is deactivated or invisible.
//		Added SetToHiddenPopupMenu() so that invisible popup menus will still
//			accept shortcuts even though they are invisible.
//	JXMenuBar:
//		Overloaded DeleteMenu() and RemoveMenu() to accept JXMenu*.
//			Both return JBoolean to indicate whether or not the menu was found.
//	JXDocument:
//		Added pure virtual function SafetySave().
//		GetName() is no longer required to return a unique name.
//	JXFileDocument:
//		Implemented SafetySave() to work like emacs.
//		WriteFile() prototype changed to include safetySave flag.
//		GetName() now returns the file name, instead of the full path.
//		DataModified() now does nothing if itsSavedFlag is already kJFalse.
//	Created JXDocumentManager.
//		Automatically calls SafetySave() on all open documents at a settable interval.
//	Created JXMDIServer.
//	JXApplication:
//		Urgent tasks are now performed after idle tasks, so idle tasks can
//			install urgent tasks.
//		Initializes JThisProcess to convert signals into Broadcaster messages.
//			Signals are broadcast as an urgent task to avoid reentrancy problems.
//		Calls Quit() when JThisProcess reports SIGTERM, SIGQUIT.
//		Added mechanism to catch server crashes.  This calls SafetySave() on
//			all open documents and then calls the new virtual function
//			CleanUpBeforeSuddenDeath().  Derived classes can override this
//			to save preferences, etc.
//		Moved all document handling functions to JXDocumentManager.  Derived
//			classes must now create JXDocumentManager (or a derived class) and call
//			JXSetDocumentManager() if the program uses JXDocument.
//			(JXCreateDefaultDocumentManager() can be used by programs that
//			don't need a derived class.)
//		Removed last two arguments from constructor.
//		Moved MDI code to JMDIServer.  Derived classes must now create
//			a derived class of JXMDIServer and call JXSetMDIServer(),
//			instead of calling BecomeMDIServer().
//		Moved InitHelp() to jXGlobals.h
//		Removed SearchSubdirs() because JSearchSubdirs() now creates
//			a JProgressDisplay object if you don't give it one.
//	JXGC:
//		Added functions for drawing dashed lines.
//	JXDNDManager:
//		Now uses protocol described at http://www.newplanetsoftware.com/xdnd/
//	JXContainer:
//		Changed prototype of WillAcceptDrop(), HandleDNDDrop().
//	JXWidget:
//		Changed prototype of ConvertSelection().
//		Added GetSelectionTargets() and GetSelectionTimeStamp().
//		Scroll() and ScrollTo() now return JBoolean to indicate whether or
//			not the widget actually scrolled.
//		Added HandleWindowFocusEvent() and HandleWindowUnfocusEvent().
//			These are sent to the widget with focus when the X window
//			gets or loses focus.
//	JXSelectionManager:
//		Renamed kClipboardName to kJXClipboardName.
//		Optimized transfer of selection data when ownership is local.
//		Changed prototype of GetSelectionData().
//		*** GetSelectionData() must be followed by DeleteSelectionData().
//	Created JXStyleMenu.  JXTEStyleMenu now derives from this.
//	Created JXStyleTable.  JXStringTable and JXFloatTable now derive from this.
//	Created JXStyleTableMenu to work with JXStyleTable.
//	JXChooseSaveFile:
//		Removed showHidden from Create*Dialog().
//	JXCSFDialogBase and derived classes:
//		Removed showHidden from constructor, SetObjects(), and BuildWindow().
//	JXUNIXDirTable:
//		Now remembers selection after the directory is updated.
//	JXCSFIcons:
//		Renamed constants to start with kJX.
//	JXStringList:
//		Does not allow JOrderedSetT::Sorted message.
//	JXRowHeaderWidget:
//		Now broadcasts NeedsToBeWidened() if numbers get too wide.
//	JXTEBase:
//		Hides the caret and outlines the selection when the window loses focus.
//		Added AskForLine().
//	Renamed JXCEPrintDialog to JXPrintPlainTextDialog.
//	Renamed JXCEGoToLineDialog to JXGoToLineDialog.
//	Removed JXCodeEditor.  All its features are now either in JTextEditor
//		or JXTEBase.
//	JXScrollbar:
//		Added AdjustValue(), StepLine(), StepPage().
//	JXScrollableWidget:
//		If the derived class doesn't catch the arrow keys,
//			it scrolls by one line in the appropriate direction.

// version 1.1.6:
//	JXApplication:
//		Added InitHelp() to support JXHelpManager system.
//	JXImagePainter:
//		It is now safe to delete the JXImage before the JXImagePainter.

// version 1.1.5:
//	Created JXStringHistoryMenu.
//	JXChooseSaveFile:
//		Added JXStringHistoryMenus to all three dialog windows to store
//			previous paths and filters.
//		Added virtual functions ReadSetup() and WriteSetup() so programs can
//			store state of object in preferences file.
//	JXCSFDialogBase:
//		Added two JXStringHistoryMenus called pathHistory and filterHistory as
//			arguments to SetObjects().
//	JXCursorIndex renamed to JCursorIndex, in preparation for JCursorManager.
//	JXApplication:
//		Fixed HandleOneEventForWindow() so menus can be used in blocking windows.
//	JXInputField, JXStringInput:
//		Added second constructor to allow for multi-line input fields.
//	Created JXHelpManager to encapsulate creation of JXHelpDirectors.
//		This will also be the foundation of hypertext help.
//	JXHelpDirector:
//		Changed constructor prototype to include the window title and
//			allow for an arbitrary number of formats.
//		Merged SetTitle() and SetText() into SetContents().
//	JXTEBase:
//		Added ShareEditMenu() to allow text editors to share an Edit menu.
//	JXStringList:
//		Added GetStringList().
//	JXTextButton:
//		If the first shortcut is Control-M, and the button label contains an 'm',
//			this is no longer underlined since the black border shows that
//			the button responds to the return key.

// version 1.1.4:
//	JXCursor:
//		Added JXGetHandCursor().
//	JXTEBase:
//		Deallocates custom colors when deleted.
//	JXHelpDirector:
//		Inserted 3rd argument into constructor: isHTML.
//	JXFileDocument:
//		Added SaveCopyInNewFile(), ReadSetup(), WriteSetup().
//	JXCodeEditor:
//		Added ReadSetup(), WriteSetup().

// version 1.1.3:
//	JXPGMessageDirector.cc:
//		Added AddMessageString().
//		Now uses 6x13 font, when available.
//		Added Print button.
//	JXCodeEditor:
//		Print() moved to JXTEBase::HandlePrintPlainText().
//	JXTEBase:
//		Added HandlePrintPlainText().
//	JXWarningDialog:
//		Shortcuts are now Meta-Y and Meta-N to conform to the rest of JX.
//	JXOKToCloseDialog:
//		Shortcuts are now Meta-S (Save), Meta-N (Don't save), and Esc (Cancel)
//			to conform to the rest of JX.  I changed from Meta-O to Meta-N because
//			"N" is closer to "No" as in "No, don't save".

// version 1.1.2:
//	JXWindow:
//		Added RequestInputFocus() and Lower().
//		Added ReadGeometry() and WriteGeometry().
//	Replaced all calls to system() with calls to JExecute().
//	jXEventUtil.h:
//		Added JXDisplay* as second argument to JXGetButtonAndModifierStates().
//	JXMenu:
//		Now uses assert() to check that menu is not empty when it is opened.
//			This means that the programmer is responsible for disabling
//			empty menus.  It only checks after the NeedsUpdate message, however,
//			so you can build the menu on the fly.
//		Added SetItemEnable().
//		Popup menus (not in a menu bar) now draw a down arrow to the right
//			of the menu title.
//		Added PopUp() to allow (but not encourage!) hidden popup menus inside
//			other widgets.
//	JXTextMenu:
//		Removed the ability to show a different menu item when the Shift key
//			is pressed.  I don't normally like to remove features, but this
//			has turned out to be just too stupid.  It is totally invisible,
//			which contradicts the fundamental principle of GUI design that
//			everything should be visible and easy to find.
//	JXMenuData:
//		Renamed IsActive() to IsEnabled() for consistency.
//	JXTextMenuData:
//		Changed prototypes of GetImage() and GetNMShortcut().
//	JXGC, JXFontManager:
//		Long strings are now split into pieces so the maximum packet size
//			to the X server is never exceeded.
//	assert():
//		JXApplication now installs JXAssert to ensure that all display, mouse,
//			and keyboard grabs are cancelled before the assert message is
//			displayed.
//		JXAssert provides the function UnlockDisplays() which can be called
//			before a breakpoint when debugging.
//	JXTEBase:
//		Caret is now red.
//	JXTable:
//		Implemented HitSamePart() to return kJTrue only if the two points
//			are in the same cell.
//	JXColHeaderWidget:
//		Added functions to change the column titles.
//	Renamed:
//		JXPrinter          -> JXPSPrinter
//		JXPageSetupDialog  -> JXPSPageSetupDialog
//		JXPrintSetupDialog -> JXPSPrintSetupDialog
//	Added JXEPSPrinter and JXEPSPrintSetupDialog.
//	JXFileDocument:
//		Now has option to pre-allocate space for *** in the window's iconfied
//			state so fvwm will never truncate the file name when the window
//			is iconified.
//		Added fifth constructor argument defaultFileNameSuffix.
//			(This can be the empty string.)
//	Created JXSaveFileInput.  When it gets focus, it selects the file name,
//		but not the file extension.
//	JXSaveFileDialog:
//		SetObjects() now requires object of type JXSaveFileInput*.
//	JXWidget:
//		Renamed Unfocus() to NotifyFocusLost().  Only JXWindow should call this.
//		Created new Unfocus() that actually unfocuses the Widget.
//	JXApplication:
//		Idle loop calls JIPCLink::CheckAllStatus() so JIPC socket connections
//			will broadcast "magically".
//	JXGC:
//		Added DrawLines().
//	JXWindowPainter:
//		Optimized Polygon().
//	jXPainterUtil:
//		Optimized DrawUpFrame() and DrawDownFrame().
//	JXCSFDialogBase:
//		After creating a new directory, the user is placed there automatically.

// version 1.1.1:
//	Renamed all global functions to start with JX for consistency with JCore
//		naming convention.  All the functions in the following files were renamed:
//		JXCursor.h, jXPainterUtil.h, jXEventUtil.h, jXUtil.h
//	jxctrl() renamed to JXCtrl() for consistency.
//	JXFileDocument:
//		Automatically prepends asterisks to window title if document needs to
//			be saved.  (This is as close as I can get to NeXT's system.)
//		Created CanRevert() to tell whether it makes sense to enable the
//			"Revert to saved" menu item.
//		OKToRevert() is now virtual.
//	JXMenu:
//		SetTitleColor() replaced by SetTitleFontStyle().  You only have to change
//			the name of the function, because SetTitleFontStyle() will accept a
//			color index.
//		Added SetTitleFontName() and SetTitleFontSize().
//	JXSelectionManager & JXWidget:
//		Generalized selection mechanism to support named selections.
//		kClipboardName (in JXSelectionManager.h) is the name of the original clipboard.
//		JXDNDManager provides GetDNDSelectionName() to get the name of the
//			selection via which dropped data is transferred.
//		The following functions now require that the name of the selection be
//			passed in:
//			JXSelectionManager:
//				GetSelectionOwner(), GetAvailableTypes(), GetSelectionData()
//			JXWidget:
//				AddSelectionTarget(), RemoveSelectionTarget(),
//				ConvertSelection(), LostSelectionOwnership(),
//				BecomeSelectionOwner(), OwnsSelection()
//		JXSelectionManager::GetAvailableTypes() no longer notifies the user if
//			the selection is empty.
//	Drag-And-Drop:
//		Added JXContainer::WillAcceptDrop() so derived classes can decide
//			whether or not they want to become the target, be hilighted,
//			and receive DND messages.
//		Data is now transferred via a separate selection type.  See above.
//		JXDNDAck contains a flag to tell whether or not the current target
//			will accept the drop.
//	JXDNDManager:
//		JXDND messages are only sent to a window if it has the JXDNDAware property.
//		(type XA_STRING)  All JXWindows have this property set automatically.
//	JXTEBase:
//		Implemented copying, pasting, and dragging styled text.
//		Only JXTextEditor allows pasting styled text, however, because
//			JXInputField and JXCodeEditor should have a single style.
//		Rewired modifier keys so that Meta means start/end of line and
//			Ctrl means forward/backward one word.
//	JXInputField:
//		Return key automatically translated to space to enforce single line input.
//	Created JXAnimationTask to provide structure for animating JXImageWidget.
//	JXUpRect, JXDownRect:
//		Fixed constructor so the border width starts out equal to
//			kJXDefaultBorderWidth.
//	Blocking dialog windows now work correctly with the clipboard and DND.
//	Created JXPasswordInput.
//	Document windows no longer grab keyboard focus.  Now, only dialog
//		windows do.  To change the behavior of a particular window, use
//		JXWindow::SetFocusWhenShow().
//	JXFontManager::GetXFontNames() no longer returns duplicate font names,
//		even if xlsfonts does.
//	Added JXScrollbar::SetScrollDelay() to control scrolling speed.
//	Scrolling text is much faster.

// version 1.1.0:
//	JXApplication:
//		Added SearchSubdirs() as a convenience function to automatically
//		create a JProgressDisplay object and pass it to jdirUtil::JSearchSubdirs().
//	JXDisplay:
//		Both versions of FindMouseContainer() can now return an X window id.
//	Drag-And-Drop:
//		Initial release.  Refer to JXDNDManager and JXContainer for information.
//		Each JXDisplay now owns a JXDNDManager, accessible directly and via
//		JXContainer.  Data is transferred via the X selection mechanism.

// version 1.0.10:
//	JXApplication:
//		Added HadBlockingWindow() so widgets can detect when the secondary event
//			loop was invoked.
//	JXWindow:
//		Uses JXApplication::HadBlockingWindow() to clean itself up if a mouse
//			event triggered the secondary event loop.

// version 1.0.9:
//	Created jXKeySym.h to define keysyms not included in X11R5 headers.

// version 1.0.8:
//	JXWindow:
//		Fixed key press handler to handle 8-bit characters correctly.

// version 1.0.7:
//	JXWindow:
//		Fixed subtle bug that produced "pure virtual method called" error
//			when destructing window containing a widget containing
//			mutiple widgets that could accept focus.

// version 1.0.6:
//	JXImage:
//		Fixed bug that could cause crash in ConvertToImage() while constructing
//			from JXPM on 8-bit displays.

// version 1.0.5:
//	JXDialogDirector:
//		Fixed bug in Receive() that could be responsible for random,
//			irreproducible crashes when closing dialog windows.

// version 1.0.4:
//	Various minor changes to make the library compile on 64-bit machines.
//	JXPGMessageDirector:
//		Fixed sizing for Save and Close buttons.
//	JXFontManager:
//		Now works correctly on multiple displays by using the "-display" option.
//	JXWindow:
//		Fixed Update() so it is now safe for widgets to call Refresh() inside Draw().
//		Fixed Iconify()/Deiconify() so they always update XWMHints.
//		Update() returns immediately if the window is iconified.
//	JXApplication:
//		Run() calls Quit() before exiting.
//		No longer hogs all the CPU cycles when HandleOneEventForWindow()
//			is called.
//	JXButton:
//		Added Push() to allow the program to push its own buttons.
//	JXStandAlonePG:
//		Using the window manager's Quit function on a progress display window
//			activates the Cancel button, if there is one.
//		JXApplication will not quit while the process is running.

// version 1.0.3:
//	Shift-tab now works correctly with the latest version of the XFree server.

// version 1.0.2:
//	Changes made to JCore.

// version 1.0.1:
//	JXPartition:
//		Darkened bars in the strips between the compartments.
//	JXMenuBar:
//		Added GetMenuCount().

#endif<|MERGE_RESOLUTION|>--- conflicted
+++ resolved
@@ -26,14 +26,11 @@
 //		Bug in fdesign makes it impossible to set FL_NO_BOX, so you have
 //			to edit the file manually after saving it.
 //	Fixed discontiguous selection modifier to be meta on OS X.
-<<<<<<< HEAD
-//	*** Removed special help section "JXComposeHelp"
-//	All strings have been extracted to jx_strings.
-=======
 //	Fixed JXSelectionManager to send required (broken) data for XA_ATOM (XXXATOM).
 //		*** Replaced GetTextXAtom() with GetUtf8StringXAtom().
 //		*** Removed GetCompoundTextXAtom().
->>>>>>> bfbdc824
+//	*** Removed special help section "JXComposeHelp"
+//	All strings have been extracted to jx_strings.
 
 // version 3.1.0:
 //	JXGetStringDialog:
