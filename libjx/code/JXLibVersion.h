/******************************************************************************
 JXLibVersion.h

	Defines current version of JX library

	Copyright (C) 1996-2011 by John Lindal. All rights reserved.

 ******************************************************************************/

#ifndef _H_JXLibVersion
#define _H_JXLibVersion

// This has to be a #define so it can be used for conditional compilation.

#define CURRENT_JX_MAJOR_VERSION	4
#define CURRENT_JX_MINOR_VERSION	0
#define CURRENT_JX_PATCH_VERSION	0

// This is mainly provided so programmers can see the official version number.

static const char* kCurrentJXLibVersionStr = "4.0.0";

// version 4.0.0:
//	Upgraded to new api's using JFont.
//	*** Upgraded jxlayout to work with latest version of fdesign
//		Bug in fdesign makes it impossible to set FL_NO_BOX, so you have
//			to edit the file manually after saving it.
//	Fixed JXSelectionManager to send required (broken) data for XA_ATOM (XXXATOM).
//		*** Replaced GetTextXAtom() with GetUtf8StringXAtom().
//		*** Removed GetCompoundTextXAtom().
<<<<<<< HEAD
//	Implemented ToString() for various widgets.
//	JXStaticText:
//		Added option to horizontally center labels.
//	JXTextMenu:
//		Menu font is no longer independently adjustable via ~/.jx/menu_font.
=======
//	Added HistoryDirection to JXHistoryMenuBase to support menus that are
//		anchored near the bottom of the screen.
>>>>>>> 09b12e9b

// version 3.1.0:
//	JXGetStringDialog:
//		Promoted GetInputField() to public.
//	JXTreeListWidget:
//		Fixed crash when item being toggled by drag disappears before mouse up.
//	JXPrefsManager:
//		Added default implementation of CleanUpBeforeSuddenDeath()
//		Add virtual SaveAllBeforeDestruct() which must be called by the
//			leaf class destructor.
//		Periodically saves all data to disk to protected against crashes.

// version 3.0.0:
//	*** Run new jxlayout on all .fd files.
//	Created jx_memory_debugger.
//	Switched all uses of "6x13" to JGetMonospaceFontName().
//	JXFontManager:
//		Added support for anti-aliased fonts.
//		Removed JXColormap* arg from ctor.
//	JXGC:
//		Added support for anti-aliased fonts.
//		Removed JXColormap* arg from ctor.
//	JXWindowPainter:
//		Rotated strings are anti-aliased.
//		Fixed bugs in placement of rotated text.
//		Promoted GetDrawable() to public.
//	JXPSPrintSetupDialog:
//		Fixed bug so Print button is enabled when dialog is opened.
//		Fixed crash when print to printer and file name input is empty.
//	JXColormap:
//		Private colormaps are obsolete.
//		Renamed AllocateStaticNamedColor() to GetColor(),
//		Renamed AllocateStaticColor() to GetColor().
//			Now returns JColorIndex.  Removed exactMatch argument
//		Replaced GetGray*Color() with GetGrayColor(percentage).
//		Removed public version of Create(), GetMaxColorCount(),
//			CanAllocateDynamicColors(), AllocateDynamicColor(),
//			SetDynamicColor(), SetDynamicColors(), UsingColor(),
//			DeallocateColor(), PrepareForMassColorAllocation(),
//			MassColorAllocationFinished(), Will/ShouldApproximateColors(),
//			Will/ShouldPreemptivelyApproximateColors(),
//			Get/SetColorDistanceFunction(), Get/SetColorBoxHalfWidth(),
//			Get/SetPreemptiveColorBoxHalfWidth(), XPMColorDistance(),
//			AllColorsPreallocated(), CalcPreallocatedXPixel(), GetColorIndex(),
//			GetXPixel(), GetSystemColorIndex().
//			NewColormap message, JXColorDistanceFn
//	JXWindow:
//		Removed ownsColormap and colormap arguments from ctor.
//		Removed --desktop-h & --desktop-v options.  They are not useful.
//		Replaced ~/.jx/wm_offset & ~/.jx/wm_desktop_style with
//			AnalyzeWindowManager(), since you may run programs from a single
//			computer on multiple X servers, each with a different window manager
//			with different quirks.
//		Fixed Show() and Raise() so they don't destroy the undocked window
//			position while the window is docked.
//		Optimized GetRootChild() to cache the result.  (Reparenting clears it.)
//	JXDisplay:
//		Removed AllowPrivateColormap() and ForcePrivateColormap().
//		When created, analyzes window manager behavior to detect quirks for
//			which JXWindow must compensate.  This information is cached on the
//			root window to avoid wasting time at the next invocation.
//	JXImage:
//		Removed allowApproxColors argument from all CreateFrom*().
//		Removed JXColormap* arg from all ctors and CreateFrom*().
//		Added optional initState arg to basic ctor, to allow creating XImage.
//	JXImageMask:
//		Removed JXColormap* arg from all ctors and CreateFrom*().
//	JXImageSelection:
//		Removed allowApproxColors argument from GetImage().
//	JXStyleMenu:
//		Removed first ctor arg allowChooseCustomColors.
//		Removed HandleCustomColor().  HandleMenuItem() is called for all items.
//	Created JXColorWheel.
//	JXChooseColorDialog:
//		Added color wheel.
//	jXGlobals:
//		Removed JXGet*FontName().
//	JXXFontMenu:
//		Renamed FontNeedsUpdate to NameNeedsUpdate, FontChanged to NameChanged.
//	JXTextSelection:
//		Removed JXColormap* arg from ctor.
//	JXPSPrinter:
//		Removed JXColormap* arg from ctor.
//	JXEPSPrinter:
//		Removed JXColormap* arg from ctor.
//	JXWidget:
//		Added Will/ShouldAllowUnboundedScrolling().
//	JXStaticText:
//		Added SetToLabel().  jxlayout uses this to make labels in dialogs look nicer.
//	Removed kJXDefaultFontSize.  Use kJDefaultFontSize or kJDefaultMonoFontSize.
//	JXButton:
//		Automatically expands to make space for border when ^M shortcut is added.
//	JXGetStringDialog:
//		Added optional arg "password" to make the dialog usable for passwords.
//	JXTabGroup:
//		Tabs now scroll when you use the horizontal scroll buttons (6,7)
//			in addition to the vertical scroll buttons (4,5).
//	JXPasswordInput:
//		Renders dots instead of hashes, and displays symbol when Caps Lock is on.
//	JXWindowDirector:
//		Demoted SetWindow() to private.  JXWindow now calls it automatically.
//	JXMenu:
//		Added ItemType enum.
//		Added IsFromShortcut() to NeedsUpdate message.
//	JXMenuData:
//		Collapsed isCheckbox and isRadio args for Insert/Prepend/AppendItem()
//			into single type.
//		Replaced IsCheckbox() with GetType().
//	JXTextMenu:
//		Collapsed isCheckbox and isRadio args for Insert/Prepend/AppendItem()
//			into single type.
//	JXImageMenu:
//		Collapsed isCheckbox and isRadio args for Insert/Prepend/AppendItem()
//			into single type.
//	JXToolBar:
//		Fixed bug so all buttons associated with deactivated menus are disabled.
//	JXTEBase:
//		Added menu items "Clean all std::ws & alignment" and
//			"Clean std::ws & align in selection"
//	JXColHeaderWidget:
//		Added GetDragType() for use by derived classes overriding HandleMouseDown().
//	JXRowHeaderWidget:
//		Added GetDragType() for use by derived classes overriding HandleMouseDown().
//	JXIdleTask:
//		Added Start(), Stop().
//	JXUrgentTask:
//		Added Go().
//	JXScrollableWidget:
//		Sets back color = focus color if it has scrollbars.
//		Fixed crash in ScrollForWheel() when side-scrolling and hScrollbar is NULL.
//	JXInputField:
//		Added context menu for basic commands.
//	JXFileDocument:
//		Preserves file ownership.  (What took me so long?)
//	JXSearchTextDialog:
//		Added SetRegexSearch(), SetRegexReplace().
//	Created JXVIKeyHandler.
//	JXFileInput, JXPathInput:
//		Tab completion ignores VCS directories (CVS, .svn, .git, etc.)

// version 2.6.0:
//	JXWebBrowser:
//		Fixed ShowFileLocation() to accept $p for the file path.
//		Updated default commands to leverage "open" on OS X.
//		Added ShowFileLocations() to optimize showing multiple files.
//	JXFSBindingManager:
//		Updated default commands to leverage "open" on OS X.
//	JXTabGroup:
//		Added protected FindTab().
//		Added option to make tabs closable.  Override OKToDeleteTab() if
//			you want to close the tab yourself.
//		Added pre/post margin for text of each tab.
//		Added virtual DrawTab() to allow drawing stuff in the
//			pre/post margin of each tab.
//		Fixed two versions of ShowTab() to use identical logic.
//		Closing current tab re-selects previously selected tab, not adjacent tab.
//		When enclosure is expanded or tab is removed, scrolls tabs
//			to make more of them visible, when possible.
//		Fixed bugs so minimum compartment sizes are set correctly.
//	Created JXDockTabGroup to provide augmented context menu and close
//		button in each tab.
//	JXImageButton:
//		Added FitToImage().
//	JXSelectionData:
//		Fixed bug so it works on 64-bit computers.
//	JXWindow:
//		Place() resizes window to fit the screen, if the window is too large.
//		Optimized handling of expose events.
//		Ctrl-Page-Up/Down cycles through docked windows in a pane.
//		Global JX preference to have focus follow the mouse between docked windows.
//		Updated placement code to handle latest curveball from OS X.
//		Supports _NET_WM_PING and _NET_WM_WINDOW_TYPE protocols.
//		Added skipDocking argument to ReadGeometry().
//	JXProgressDisplay:
//		Updated ProcessBeginning() so it hides the unused widgets and
//			initializes the visible ones.  (What took me so long?)
//		Added optional label argument to SetItems().
//	JXApplication:
//		Fixed Suspend() to close all open menus.
//		Added --xdebug flag which turns on synchronous processing of X errors.
//			This allows you to get a stack trace right where the problem occured.
//		Added --desktop-h and --desktop-v for specifying how much to chop off from
//			the root window size.  Mostly useful for OS X.
//	JXMDIServer:
//		Implemented PreprocessArgList() to remove JXApplication options which only
//			make sense for an initial invocation.
//		Added support for --quit argument, which invokes JXApplication::Quit().
//	JXDocument:
//		Removed CastToJXFileDocument() since dynamic_cast<> now does the job.
//	JXMenu:
//		Removed CastTo*() since dynamic_cast<> now does the job.
//		Optimized PrepareToOpenMenu() to only call parent if not already open.
//		Optimized PrepareToOpenMenu() to short-circuit if updating for JXToolbar
//			and none of the items have an ID.
//	Added awareness of Xinerama.  Dialogs are now centered on the "active" screen.
//	Created JXSharedPrefObject to allow JXSharedPrefsManager to be more general.
//		Now, JXSharedPrefsManager only needs reserved ID's.  It does not need
//		to know details about every object for which it stores data.
//	JXSharedPrefsManager:
//		Fixed bug so signalling now works again and changes in one application
//			propagate to all other running applications.
//	JXHelpManager:
//		Fixed bug so it updated prefs when print setup changes.
//	Merged JXSpellChecker from arrow.
//	JXTEBase:
//		*** Added show/allowCheckSpelling arguments to AppendEditMenu() and
//			allowCheckSpelling argument to ShareEditMenu().
//		*** Added show/allowCleanWhitespace arguments to AppendEditMenu() and
//			allowCleanWhitespace argument to ShareEditMenu().
//		Added version of Append/ShareEditMenu() with no JBoolean arguments.
//			This covers the most common case where only
//			Undo/Cut/Copy/Paste/Clear/SelectAll is needed.
//		Implements "hungry delete" if tab inserts spaces.  The shift key
//			toggles the behavior, regardless of the mode.
//		Added Save/RestoreDisplayState().
//	Created JXImageCache to store mapping between JXPM and JXImage*.
//	JXDisplay:
//		Added GetImageCache().
//		Added RegisterXAtoms().  Application startup over a network is now
//			faster because individual RegisterXAtom() calls have been combined.
//	JXTextMenu:
//		Uses JXImageCache to minimize creation of JXImages.
//	JXContainer:
//		Fixed subtle bug in Show()/Hide() and Activate()/Deactivate() which
//			caused crashes if Show()/Activate() was invoked by derived class
//			Hide()/Deactivate().
//		Added Suspend()/Resume().  This is subtly different from Activate()/
//			Deactivate():  It doesn't unfocus the widget, but it still looks
//			inactive.  IsActive() returns kJFalse when suspended.
//		*** Added pt argument to WillAcceptDrop(), to allow drop targets to
//			sub-divide their contents.
//	JXUNDialogBase:
//		Updated to respect JUserNotification::BreakMessageCROnly.
//	JXWDManager:
//		Added GetPermanentDirectors() and GetDirectors().
//	Added jx_busy_[1-8] XPM images for busy indicator.
//	Created JXBusyIconTask.
//	JXCardFile:
//		Added GetCardIndex().
//		Re-broadcasts JOrdredSet messages to allow external data to be kept in sync.
//	JXDockWidget:
//		Shows hint if window is too small to fit when trying to drop it.
//		When window title changes, rearranges tabs to keep them alphabetized.
//	JXDNDManager:
//		Fixed bug so DND between docked windows in same application works.
//		Updated to latest XDND spec.
//	JXScrollableWidget:
//		Added Save/RestoreDisplayState().
//		*** Remove all calls to ScrollForDrag() from implementations of HandleDNDHere().
//			Scrolling during DND is now done automatically.
//		ScrollForWheel() supports horizontal scrolling via mouse buttons 6 & 7.
//	Created JXGetStringDialog.
//	Renamed JXNewDisplayDialog to JXOpenDisplayDialog.
//	JXCSFDialogBase:
//		*** Added desktopButton argument to SetObjects().
//	JXMenuBar:
//		Added FindMenu().
//	JXKeyModifiers:
//		Added operator== and operator!=
//	JXButtonStates:
//		Added operator== and operator!=
//		Added kJXButton6 & kJXButton7.
//	JXFileListTable:
//		Modified AddFile() to always insert the file, even if it does not
//			exist.  This aligns better with reality, since existence at the
//			time of insertion is no guarantee of existence later on.  This
//			also simplifies the usage, because fullNameIndex will always be
//			valid.
//	JXGoToLineDialog:
//		Added option to enter physical line number.
//	jXUtil:
//		Fixed JXUnpackStrings to ignore trailing separator.
//	JXSelectionManager:
//		Work-around for broken XDND file implementations that do not include
//			the host name in the URL's.
//	JXPSPrintSetupDialog:
//		Fixed dialog to accept file name typed into file input field.
//		Fixed file input field to accept ~.
//	JXEPSPrintSetupDialog:
//		Fixed dialog to accept file name typed into file input field.
//		Fixed file input field to accept ~.
//	Collapsed JXSelectTabTask into JXDockWindowTask.
//	JXDockManager:
//		Added SetIcon() to allow setting an icon for all docks.

// version 2.5.0:
//	*** All egcs thunks hacks have been removed.
//	JXWindow:
//		Fixed MapNotify processing to listen for changes in WM_STATE
//			instead of requiring WM_STATE to be set before MapNotify.
//		Fixed shortcut mechanism to use raw keysym instead of translated key.
//			This allows JX to tell the difference between Ctrl-left-arrow and Ctrl-].
//		Fixed bug in shortcut mechanism so Ctrl shortcuts for widgets now work.
//		SetMouseContainer() now calls itsDisplay->SetMouseContainer() in order
//			to compensate for missing EnterNotify messages -- mainly after a
//			pop-up menu is closed.
//		Fixed bug so attempting to set focus to a disabled widget will not
//			change the current focus.
//	JXMenu:
//		Top-level menus set focus back to their window when closed.
//			This is a work-around for the Gnome 2.0 desktop.
//		Fixed bug so window opens either above or below the widget, but will
//			never cover the widget.  (Finally!)
//		Parent menu is now also updated when shortcut is invoked.  Previously,
//			only the child menu was updated, but this was not consistent with
//			what happens when the mouse is used.
//	JXMenuBar:
//		If menus do not fit on the menubar, they are placed in an overflow menu.
//	JXTabGroup:
//		Added right-click menu to allow user to place tabs.
//		Added Read/WriteSetup() to save user's tab placement.
//		Added scroll arrows when tabs cannot all be displayed.
//		Fixed ShowTab() to scroll down if tab is not visible.
//		When the mouse moves over a tab during a DND operation, the tab is selected.
//	JXDockWidget:
//		Now embedded inside JXTabGroup to allow easy switching between windows.
//		Added version of Dock() that takes JXWindowDirector.
//	JXHoriz/VertDockPartition:
//		*** GetCompartment() no longer returns JXDockWidgets!
//		Saves elastic compartment indicies.
//		Fixed bug so both min width and min height are computed correctly.
//	JXScrollbar:
//		Added "Scroll here", "Scroll to top", "Scroll to bottom" to right-click menu.
//	JXDirTable:
//		Raises the window after a file drop.
//	Created JXFontCharSetMenu.
//	JXChooseMonoFont:
//		Added character set menu.
//	JXPathHistoryMenu:
//		Now lists mount points (e.g., /mnt/floppy) at top of menu.
//	JXWebBrowser:
//		Fixed ShowFileLocation() to work with file names that contain spaces.
//			(Removed call to JPrepArgForExec().)
//	JXImageWidget:
//		Added SetXPM().
//	JXScrollbarSet:
//		Destructor now sets member pointers to NULL to avoid giving out
//			deleted pointers in Get*Scrollbar().
//	Created JXTipOfTheDay.
//	JXFileInput:
//		Now accepts drop of directory, since user might want to type file name.
//		GetFile() and GetTextForChooseFile() are now virtual.
//	JXPathInput:
//		Now accepts drop of file, since user might want to delete file name.
//		GetPath() is now virtual.
//		Added GetTextForChoosePath().
//	Renamed JXSelectionManager::Data to JXSelectionData to make Visual C++ happy.
//	JXFileDocument:
//		*** Changed prototype for HandleFileModifiedByOthers().
//		Added optional parameters modTimeChanged and permsChanged to
//			FileModifiedByOthers().
//	JXEditTable:
//		*** Replaced DeleteXInputField() with PrepareDeleteXInputField()
//			because it is safer to delete the input field after the event
//			processing finishes.
//	JXDeleteObjectTask:
//		Fixed bug to avoid double-deletion in case somebody else deletes the
//			object first.
//	JXDNDManager:
//		Fixed BeginDND() to return kJFalse if already dragging, rather than
//			asserting.  This avoids crashes if the user clicks another of the
//			mouse buttons while dragging.
//	JXStandAlonePG:
//		Progress value is displayed in window title, so it is still visible
//			when window is minimized.
//	JXCheckboxGroup:
//		Added Insert().  (What took me so long???)
//	Created JXAtMostOneCBGroup.

// version 2.1.1:
//	JXWindow:
//		Fixed Meta-Shift- shortcuts to work when Caps Lock is down.
//	JXChooseSaveFile:
//		Fixed JUNIXDirInfo::ResetCSFFilters() to not clear itsShowHiddenFlag.

// version 2.1.0:
//	Compiles with gcc 3.x.
//	JXTEBase:
//		Fixed bug so DND bombsight is removed when "ask" drop is cancelled.
//		Fixed bug so shortcuts for margin adjustment and read only menu items
//			can be changed via the string database.
//		Converted FilterSelectionData() to override of JTextEditor::FilterText().
//			This removes the need for separate code in HandleKeyPress().
//		Search & Replace menus now allow "Find selection" even if nothing is
//			selected.  It acts as if the user had double clicked on the word
//			containing the caret.
//	JXMenu:
//		Renamed Get/SetStyle() to Get/SetDefaultStyle() and added new functions
//			Get/SetDisplayStyle() to control the style that is actually displayed
//			when the user runs the program.
//		Pop-up menus stay open if user clicks and then releases the mouse.
//	Created JXMacWinPrefsDialog to allow easy access to JXMenu::SetDisplayStyle().
//	JXMenuTable:
//		Changed prototype of CellToItemIndex() to include cursor location.
//	JXTextMenu:
//		Menu font is adjustable via ~/.jx/menu_font.  First line is font name.
//			Second line is font size.
//		Increased height of separator region to improve visual grouping of items
//			and to provide buffer zone to make it harder to select wrong item.
//	Created JXDirectSaveAction to allow anybody to implement XDS.
//	JXDSSSelection:
//		Contructor now requires JXWindow* and JXDirectSaveAction*.
//	JXDirectSaveSource:
//		Added static public function Init() to help others implement XDS.
//	JXPathInput:
//		Finally provides tab completion.
//	JXFileInput:
//		Finally provides tab completion.
//		No longer draws file name red when using ~ notation.
//	Created JXStringCompletionMenu.
//	JXWebBrowser:
//		Renamed ShowFile() to ShowFileContent().
//		Added ShowFileLocation() to open a file manager window.
//	JXDocumentMenu:
//		Files are now alphabetized to make them easier to find.  (what took me so long?)
//	Created JXWDManager suite.  This provides JXWDMenu just like JXDocumentManager
//		provides JXDocumentMenu, except that JXWindowDirectors must register
//		themselves explicitly.  JXDocuments register themselves automatically.
//	JXDisplay:
//		Added GetWDManager().
//		Added CloseAllOtherWindows().
//		If Alt modifier is mapped, but Meta is not, Meta is automatically mapped to Alt.
//			(mainly to get Meta to work on Mandrake Linux)
//	JXDocument:
//		*** Changed prototype of virtual function GetName() and moved to
//			JXWindowDirector.
//		*** Changed prototype of virtual function GetMenuIcon().
//		Added pure virtual functions OKToRevert() and CanRevert().
//		Added RevertToSaved().
//	JXFileDocument:
//		Added optional argument fullName to SaveInNewFile().
//		Added RevertIfChangedByOthers().
//	JXApplication:
//		Fixed bug in urgent task processing so new task can safely be created
//			while others are being performed.
//		Fixed secondary event loop to automatically close all menus when it is
//			first invoked.  This prevents deadlock because the menu grabs the
//			cursor, but only the blocking window processes events.
//	JXWindow:
//		Added hack in HandleButtonPress() to detect case when window manager
//			doesn't set state to notify us that the window has been deiconified.
//		Renamed SetFocusWhenShow() to ShouldFocusWhenShow() for consistency.
//		Added GetMin/MaxSize().
//		Added Dock() and Undock().  JXWindows can be docked even in windows
//			belonging to other programs.
//	jXGlobals:
//		Added JXGetProgramDataDirectories().
//	JXGetNewDirDialog:
//		Appended optional argument modal to ctor to make it usable by others.
//	JXScrollableWidget:
//		Added version of ScrollForWheel() that doesn't require a JXScrollbarSet.
//	JXDeleteObjectTask:
//		Fixed bug so object is deleted if task is deleted before Perform() is called.
//	JXProgressTask:
//		Added ctor to allow providing a progress display.
//	JXSaveFileDialog:
//		Fixed bug in JXDirTable so up/down arrows select last/first directory
//			even if last/first item is a file.
//	JXFileListTable:
//		Added ClearIncrementalSearchBuffer().
//	JXStringList:
//		Added incremental searching.
//	JXRowHeaderWidget:
//		Added functions to change the row titles.
//		Fixed bug so NeedsToBeWidened message contains a more reasonable value.
//	jXPainterUtil:
//		Added betweenWidth to JXDrawEngravedFrame() and JXDrawEmbossedFrame().
//	JXEmbossedRect, JXEngravedRect:
//		Added functionality to support new jXPainterUtil functionality.
//		Fixed bug so width border width is now updated correctly when setting widths.
//	JXContainer:
//		Fixed bug so sloppy DrawBorder() function won't interfere with aperture.
//	Created JXSplashDialog for displaying a splash screen during program init.
//	Created JXDockManager suite to allow any JXWindow to be docked via JXDocktab.
//		JXMenuBar automatically creates a JXDocktab if JXDockManager exists.
//	JXHoriz/VertPartition:
//		Added second ctor that does not create any containers.  This allows
//			a derived class to call CreateInitialCompartments(), thereby using
//			the derived class' implementation of CreateCompartment().
//	JXDNDManager:
//		BeginDND() can now be called with TargetFinder object if one needs to
//			use a different algorithm for target acquisition.
//			(use with extreme caution :)
//	JXWidget:
//		Fixed bug so everything redraws correctly when a JXWidget is created
//			after the window becomes visible.
//	JXWindowIcon:
//		No longer requests focus in HandleMouseEnter() because fvwm2 does not
//			show focus correctly, so it is too dangerous, especially in System G.
//	Created JXTabGroup.  This builds on JXCardFile to provide a set of tabs which
//		the user can click on to display different panels in a single window.
//	JXFontNameMenu:
//		SetFontName() returns JBoolean since not all available fonts are listed.
//	JXAtLeastOneCBGroup:
//		Fixed bug for case:  enabled / enabled / disabled.
//	JXFontSizeMenu:
//		All menu items now have ID's, so they can be in the toolbar.
//	JXStyleMenu:
//		All menu items now have ID's, so they can be in the toolbar.
//	Eliminated jXActions.h because it was useless.
//	jXConstants.h:
//		Removed kJXDebounceWidth.  Use new function JMouseMoved() instead.
//	JXFontManager:
//		Added profontwindows to the list of known monospace fonts.

// version 2.0.0:
//	*** Added support for all European languages.  JXHelpManager now has a
//		special section called "JXComposeHelp" that lists all the special
//		key sequences that are defined to generate special characters.
//		These sequences are stored in a global JXComposeRuleList object,
//		which is accessible via jXGlobals.h.
//	*** Clipboard has been completely restructured.  Data is stored in
//		derived class of JXSelectionManager::Data instead of inside widget.
//		This guarantees a persistent clipboard, removes restriction that only
//		widgets can put data on the clipboard, and frees all widgets
//		from buffering the data and performing data conversions.  DND
//		also uses this new system.
//	JXSelectionManager:
//		Renamed:
//			GetSelectionData()           -> GetData()
//			DeleteSelectionData()        -> DeleteData()
//			SendDeleteSelectionRequest() -> SendDeleteRequest()
//			ClearSelectionOwner()        -> ClearData()
//		Removed window argument from GetAvailableTypes(), GetData(), SendDeleteRequest().
//		Removed GetSelectionOwner().
//		Added a dirty hack to allow pasting from rxvt and other brain-dead,
//			non-protocol-conformant programs.
//		Fixed bug in handling TARGETS so pasting from Gnome, acroread, etc. works.
//	JXWidget:
//		Removed ConvertSelection(), OwnsSelection(), BecomeSelectionOwner(),
//			RelinquishSelectionOwnership(), LostSelectionOwnership(),
//			Add/RemoveSelectionTarget(), GetSelectionTargets(),
//			GetSelectionTimestamp().
//		Replaced BecomeSelectionOwner() with JXSelectionManager::SetData().
//		DND requires overriding new virtual GetSelectionData().
//		Added AdjustBounds().  (what took me so long?)
//		Fixed GetDragPainter() to return JBoolean.
//		Added DNDCompletelyFinished() message.  Read the warnings!
//	Created JXTextSelection, JXImageSelection, and JXFileSelection.
//	Removed JXTextClipboard since it is now unnecessary.
//	JXTEBase:
//		Added functions for creating and managing Search or Search & Replace menu,
//			and for searching and replacing using the global JXSearchTextDialog.
//		Removed menuStyle argument from Append/ShareEditMenu() since it is now a
//			global value stored by JXMenu.
//		Renamed kCtrlAltPWMod to kCtrlMetaPWMod.
//		Added stream in/out operators for PartialWordModifier.
//		Added CaretShouldFollowScroll().
//	Created JXSearchTextDialog.  This is global and extensible.
//		It also supports the new XSearch protocol for sharing search settings
//		between programs.  (http://www.newplanetsoftware.com/xsearch/)
//	Created JXSharedPrefsManager to share JXHelpManager and other settings
//		between all programs that use JX.
//	JXTable:
//		Added ContinueSelectionDrag() to perform the standard actions above
//			and beyond what JTable::ContinueSelectionDrag() is capable of doing.
//		Updates scrolltabs to track changes in rows and columns.
//	JXStyleTable:
//		Moved all work to JStyleTableData so classes derived from JXTable
//			can also use the functionality.
//		Removed virtual functions FontChanged() and CellStyleChanged() because
//			these are now messages from JStyleTableData.
//		Added SetAllCellStyles().
//	JXStringList:
//		GetFont() now returns font name as const JString&.
//		Now uses JStyleTableData to manage color allocation.
//	JXFileListSet:
//		Promoted GetScrollbarSet() and SetTable() to public.
//		Removed menuStyle argument from constructor since it is now a
//			global value stored by JXMenu.
//	JXFileListTable:
//		Now uses a single column to simplify the code.
//		GetFileName() returns JString instead of const JString&.
//		Removed version of GetFullName() that takes fileName, since the result
//			cannot be guaranteed to be unique.
//		Changed remaining version of GetFullName() to return JBoolean.
//		Added option to pass relative paths to AddFile().  It accepts them,
//			and when GetFullName() is called, the virtual function
//			ResolveFullName() is called to obtain the full path.
//		If two files with the same name are added, the unique portions of their
//			paths are displayed so the user can tell the difference.
//		Promoted RowIndexToFileIndex() to public.
//	JXUNIXDirTable:
//		Renamed to JXDirTable.
//		Now uses a single column to simplify the code.
//		Entries of type "unknown" are selectable.  Visibility is controlled via
//			the JUNIXDirInfo object.
//	JXChooseSaveFile:
//		Renamed SetChooseFileContentFilter() to SetChooseFileFilters() because
//			it now controls all the visibility filters.
//		Changed prototype of CreateChooseFileDialog() to match JXChooseFileDialog::Create().
//		Added version of ChooseFile() and ChooseFiles() that accepts wildcard filter.
//		Inherits from JPrefObject.  Call SetPrefInfo() to activate this feature.
//		Added IsCharacterInWord() for use by any object that works with file names.
//	JXChooseFileDialog:
//		Added Create() and demoted constructor and BuildWindow().
//		Scrolls to the file when an initial file name is specified.
//		Enforces standard item shortcuts.
//		Added argument JXCurrentPathMenu* to SetObjects().
//	JXSaveFileDialog:
//		Added Create() and demoted constructor and BuildWindow().
//		Undo is no longer cleared in file name input field.
//		Enforces standard item shortcuts.
//		Fixed bug that caused crash when direct-save in sub-directory.
//			(e.g. drop on folder in System G)
//		Added argument JXCurrentPathMenu* to SetObjects().
//	JXChoosePathDialog:
//		Added Create() and demoted constructor and BuildWindow().
//		Enforces standard item shortcuts.
//		Added argument JXCurrentPathMenu* to SetObjects().
//	JXFileDocument:
//		Added argument origName to SaveCopyInNewFile().
//		Added FileModifiedByOthers() and CheckIfModifiedByOthers().
//		SafetySave() calls CheckIfModifiedByOthers().
//		SaveInCurrentFile() no longer checks itsSavedFlag.
//		Promoted SaveInCurrentFile(), SaveInNewFile(), SaveCopyInNewFile() to public.
//		SaveInCurrentFile() allows user to try saving even if write protected.
//		SaveBeforeClosePrompt and OKToRevertPrompt use $name instead of %f.
//	JXMenuBar:
//		Renamed kJXStdMenuBarHeight to kJXDefaultMenuBarHeight.
//		Renamed InsertMenuAhead() to InsertMenuBefore() for consistency with JPtrArray.
//	JXMenu:
//		Added Get/SetStyle().  This global setting controls all menus created by JX.
//		Added GetItemShortcuts().
//		Renamed DeleteItem() to RemoveItem() for consistency with RemoveAllItems().
//		SetTitle() allows %h to specify shortcuts.
//		Merged SetTitleImage() into SetTitle() to allow text and image together
//			in menu title.  Added new SetTitleText() and SetTitleImage() functions.
//		Renamed GetTitle() to GetTitleText() for consistency.
//		Fixed GetTitleImage() so it returns JBoolean.
//		Added 2nd version of GetTitleText() that returns JBoolean.
//		Added 3rd ctor that takes text and image.
//		Automatically uses the same cursor as the menu bar or owning menu.
//		Now draws menu *entirely* above menu bar if there is enough space above
//			but not enough space below.
//	JXMenuTable:
//		Automatically uses the same cursor as the JXMenu widget.
//		No longer asserts that it grabbed the pointer or keyboard.
//		Fixed bug in HandleKeyPress() so it no longer dies if you press modifier key.
//		Fixed dragging code so submenu stays open as long as mouse is moving toward it,
//			even if path crosses other items on parent menu.
//	JXTextMenu:
//		Added Insert/Prepend/AppendMenuItems() to correspond to SetMenuItems().
//		Added functions to get/set default item font.
//		Fixed bug so popup choice menus whose initial title is empty now work correctly.
//		No longer draws separator after the last item, even if one is requested.
//		Text and shortcuts of each item can be stored in string database.
//			See documentation for InsertMenuItems().
//		Shortcuts can include all the available modifiers.  Also added more strings
//			that are converted, e.g., "insert".  See JXTextMenuData::ParseNMShortcut()
//		If another menu item is already using the nm shortcut, it is not displayed.
//	JXTextMenuData:
//		Added Insert/Prepend/AppendMenuItems() to correspond to SetMenuItems().
//		Changed prototype of GetNMShortcut() to take "const JString**".
//		Fixed bug so SetDefaultFontSize() and SetDefaultFontStyle() now work.
//	JXStyleMenu and derived classes:
//		Removed menuStyle argument from constructor since it is now a
//			global value stored by JXMenu.
//	JXImageMenu:
//		Added version of SetItemImage() that takes JXPM.
//	JXDocumentManager:
//		Added new safety save reason:  kKillSignal
//			This is necessary because SIGTERM is sent when the system shuts down.
//		Removed first ctor argument because style comes from JXMenu::GetStyle().
//		Removed second ctor argument "useShortcutZero" because shortcuts are
//			now numbered 1, .., 9, 0 to match ordering on standard keyboards.
//		Added ctor argument to tell whether or not to use shortcuts at all.
//	JXDocumentMenu:
//		Unsaved files are now dark red instead of bright red to make the file names
//			easier to read.
//		Updates correctly if JXDocument::GetMenuIcon() changes what it returns.
//	JXApplication:
//		Added arguments to constructor for initializing JStringManager.
//		Catches SIGTERM and calls Abort().
//		Quits if all directors are deactivated.
//		Promoted CheckACEReactor() to public so networking code can call it
//			during clean-up.
//		Automatically works with session managers when you override
//			CleanUpBeforeSuddenDeath().
//		Added GetSignature().
//		HandleOneEventForWindow() is now private since it is so dangerous.
//		HandleCustomEventWhileBlocking() now returns JBoolean.
//	JXMDIServer:
//		Constructor no longer requires argument because it calls
//			JXApplication::GetSignature().
//	Created JXPrefsManager.  Always derive from this instead of JUNIXPrefsManager.
//		#** This uses the application signature for the file name, so if you used
//			to use something else, be sure to rename the file at startup if
//			the old one exists and the new one doesn't.
//	JXDisplay:
//		Fixed GetMouseContainer() to return JBoolean.
//		Broadcasts events for unknown X windows via BroadcastWithFeedback().
//		Added KeysymToModifier().
//	JXWindow:
//		Fixed GetMouseContainer() to return JBoolean.
//		Fixed destructor to free window icon pixmap and mask.
//		SetIcon() now takes ownership of the JXImage, so directors don't have to save
//			it themselves.
//		Automatically calls Update() after dispatching mouse and key events.
//			(What took me so long???)
//		Fixed SetTitle() so window whose name ends in "lock" still gets title bar
//			under fvwm.
//		Shortcuts can be any KeySym, not only normal characters.
//		No longer ignores kMod2KeyIndex through kMod5KeyIndex when checking shortcuts
//			because NumLock and ScrollLock are safely ignored.
//		Added second version of SetIcon() that uses an X window, so you can
//			accept drops when the main window is iconified.
//		To avoid window drift when using fvwm2, create ~/.jx/wm_offset to
//			contain "1 1" (without quotes).  In general, this file can offset
//			any amount of drift caused by window manager bugs.
//			The program must be restarted for a change in wm_offset to take effect.
//		Added SkipGeometry().
//		Fixed bug so additional calls to Activate() before window is mapped do
//			not shift window position by border width.
//		Swapped arguments to SetWMClass().  If you were calling this the way
//			our code was, don't change your code, because it is now correct.
//		Added HideFromTaskbar().
//	Created JXIconDirector and JXWindowIcon to support drops on iconified windows.
//	JXContainer:
//		Added SetVisible() and SetActive().  (What took me so long?)
//		Added GetDefaultCursor().
//		GetEnclosure() now returns non-const pointer so it can be passed to
//			widget constructors.
//	jXUtil:
//		Fixed bug in JXUnpackFileNames() so it doesn't crash if a URL is empty.
//		Moved JXFileNameToURL() and JXURLToFileName() to jFileUtil.
//		Added JXReportUnreachableHosts().  Call this after a drop to notify user
//			of urlList returned by JXUnpackFileNames().  It checks for urlList
//			being empty, so you can always call it.
//	JXScrollbar:
//		StepPage() now takes JFloat to allow fractions of a page.
//		Added StripMoved() and StripsSwapped() for updating scrolltabs.
//	JXScrollableWidget:
//		Shift-Page_Up/Down scrolls by 1/2 page.
//		Added SetHoriz/VertJumpToScrolltabModifiers().  If derived classes don't
//			catch the keypress, [1-9] will jump to a scrolltab.
//	JXPSPrinter:
//		Added second argument "changed" to EndUserPrintSetup().
//	JXPSPageSetupDialog:
//		Added Create() and demoted constructor and BuildWindow().
//	JXPSPrintSetupDialog:
//		Added Create() and demoted constructor and BuildWindow().
//		Uses JXFileInput instead of JXFileNameDisplay.
//		Enforces standard item shortcuts.
//		Print command accepts ~ notation.
//	JXEPSPrinter:
//		Added second argument "changed" to EndUserPrintSetup().
//	JXEPSPrintSetupDialog:
//		Added Create() and demoted constructor and BuildWindow().
//		SetObjects() requires JXFileInput instead of JXFileNameDisplay.
//		Enforces standard item shortcuts.
//		Print command accepts ~ notation.
//	JXPTPrinter:
//		Added option to print pages in reverse order in JXPTPageSetupDialog.
//		Modified prototype of CreatePageSetupDialog().
//		Added second argument "changed" to EndUserPrintSetup().
//	JXPTPageSetupDialog:
//		Added Create() and demoted constructor and BuildWindow().
//		Modified prototype of SetObjects().
//	JXPTPrintSetupDialog:
//		Added Create() and demoted constructor and BuildWindow().
//		Uses JXFileInput instead of JXFileNameDisplay.
//		Enforces standard item shortcuts.
//		Print command accepts ~ notation.
//	JXDirector:
//		Added GetSubdirectors() and CloseAllSubdirectors().
//		Promoted IsClosing() to public.
//	JXFontManager:
//		Fixed bug in GetFontID(xFontStr) so it now checks the existing fonts
//			before allocating a new one.
//	JXFontNameMenu:
//		GetFontName() returns JString instead of JString&.
//		Provides choice of available character sets.
//	JXXFontMenu:
//		GetFontName() returns JString instead of JString&.
//	JXChooseMonoFont:
//		Provides choice of available character sets.
//	JXInputField:
//		Passes Home/End and Page Up/Down to table.
//	Created JXWebBrowser as global object to encapsulate interface to
//		Netscape and Arrow.
//	JXHelpManager:
//		Added IsLocalURL().
//		Removed menuStyle argument from constructor since it is now a
//			global value stored by JXMenu.
//		Removed WriteSetup() because JX now stores the settings automatically,
//			so nobody else should store them.
//		Uses JStringManager.  RegisterSection() only requires names.
//			*** Titles should be in <head> section of actual text.
//			To convert your files, use:
//				(^[ \t]*")|([ \t]*(\\n)?"$)  ->  <blank>
//				\\n                          ->  \n
//		Moved ConvertVarNames() and URL and mail commands to JXWebBrowser.
//	JXHelpDirector:
//		Removed menuStyle argument from constructor since it is now a
//			global value stored by JXMenu.
//	JXHelpText:
//		Displays URL for link if it isn't local.
//		Prints <title> info at top of every page.
//	jXGlobals:
//		Removed menuStyle argument from JXInitHelp() since it is now a
//			global value stored by JXMenu.
//		Removed title and text array arguments from JXInitHelp() since
//			JXHelpManager no longer wants them.
//		Added JXGetSharedPrefsManager().
//		Added arguments to JXCreateGlobals() for initializing JStringManager.
//		Added JXGetWebBrowser().
//		Added JXGetInvisibleWindowClass().
//	JXTextEditor:
//		Removed menuStyle argument from constructor since it is now a
//			global value stored by JXMenu.
//	JXTextEditorSet:
//		Removed menuStyle argument from constructor since it is now a
//			global value stored by JXMenu.
//	JXUserNotification:
//		Adjusts width of dialog windows so they are never taller than the screen.
//		Added AcceptLicense().
//	Created JXAcceptLicenseDialog.
//	JXGC:
//		Turned off GraphicsExpose and NoExpose events to reduce network traffic.
//		Added SetSubwindowMode().
//	Removed jXCSFIcons.h and JXUserNotificationIcons.h.  Replaced them with:
//		jx_plain_file_small.xpm, jx_source_file_small.xpm,
//		jx_image_file_small.xpm, jx_library_file_small.xpm,
//		jx_folder_*.xpm, jx_executable_small.xpm,
//		jx_unknown_file_small.xpm, jx_un_message.xpm, jx_un_warning.xpm,
//		jx_un_error.xpm
//	Created jx_binary_file_small.xpm (thanks to Glenn Bach)
//	Created selected versions of all file icons (thanks to Glenn Bach)
//	Created JXProgressTask.
//	Created JXDeleteObjectTask and JXCloseDirectorTask.
//	JXIdleTask:
//		Added CheckIfTimeToPerform() so derived classes can override Perform()
//			to do additional work.
//	JXKeyModifiers:
//		All constructors and functions that take a state bit field now require
//			a JXDisplay* so the bits can be properly interpreted.
//		Added numLock(), scrollLock(), alt(), super(), hyper(), and
//			the corresponding kJX*KeyIndex values.
//		Added Available() so one can check which modifiers are mapped on the keyboard.
//	JXPathInput:
//		Added ChoosePath().
//		Added HasBasePath() and modified GetBasePath() to return JBoolean.
//	JXFileInput:
//		Added ChooseFile() and SaveFile().
//		Added HasBasePath() and modified GetBasePath() to return JBoolean.
//	JXFileNameDisplay:
//		If text is scrolled, entire text is displayed in hint.
//	JXStaticText:
//		Automatically parses as HTML if text begins with "<html>".
//	JXProgressDisplay:
//		AppendToMessageWindow() is now virtual protected so it can be overridden.
//		Added message CancelRequested.  This is broadcast if the process is in
//			the background and the Cancel button is pushed.
//	JXImageButton, JXImageCheckbox, JXImageRadioButton:
//		Added SetImage(const JXPM&,...).
//	JXSaveFileInput:
//		Added option to translate space into _, since space causes so much trouble
//			on cmd line and in scripts.
//	JXDNDManager:
//		Added cursors for dragging files and directories.
//		Generic Get*DND*Cursor() functions now take arguments and return the
//			appropriate cursor for the standard situation.  Created static utility
//			function GetDNDCursor() to choose the appropriate cursor if you define
//			a custom appearance.
//		Fixed bug so it no longer crashes when source or target widget is deleted
//			during a drag.
//	jXPainterUtil:
//		Added JXDrawDNDBorder().
//	JXHistoryMenuBase:
//		Added GetItemText() and UpdateInputField() for convenience.
//	JXFileHistoryMenu:
//		Added version of GetFile() that takes JBroadcaster::Message.
//	JXTextCheckbox:
//		Added GetLabel(), GetFontName(), GetFontSize(), GetFontStyle().
//	JXTextRadioButton:
//		Added GetLabel(), GetFontName(), GetFontSize(), GetFontStyle().
//	Created JXCheckModTimeTask.
//	jXConstants.h:
//		Added kJXDebounceWidth.
//	Added Create() or other work-arounds for the egcs thunks bug to:
//		JXFileListTable

// version 1.5.3:
//	JXMenu:
//		Removed "Meta-click keeps it open" because this requires the menu to be
//			updated while it is open.  A lot more machinery is required before
//			this can be implemented.
//	JXFileInput:
//		Added GetTextForChooseFile().
//	JXHelpManager:
//		Fixed code so everything except jxhelp and mailto are passed to openURL().
//			This avoids the need to specify each URL prefix.
//	JXPasswordInput:
//		Draws text in red to warn when Caps Lock is on.
//		Draws caret/selection.  Caret is always at end of text.  Selection always
//			includes the entire text.
//	JXSelectionManager:
//		Fixed bug in INCR data transfer protocol.
//	JXCSFDialogBase:
//		Fixed bug so it no longer complains about invalid path when Cancel
//			button is pushed.
//	JXDialogDirector:
//		Added GetOKButton() and GetCancelButton().
//	JXChooseMonoFont:
//		Now includes all NxM fonts, not only those with N <= 9.

// version 1.5.2:
//	JXMenu:
//		Meta-click when opening a menu (but not a submenu) will leave the
//			menu open after you select an item.  This is especially useful
//			for a menu of checkboxes.
//	JXFileListSet:
//		Added GetScrollbarSet() and SetTable() so derived classes can use
//			a derived class of JXFileListTable.
//	JXFileListTable:
//		Added GetFullNameDataList() so derived classes can store extra
//			information about each file.
//		Added RemoveFiles().
//		Added second argument to AddFile() to return insertion index.
//	JXHelpManager:
//		Added support for https: URL's.

// version 1.5.1:
//	Created jx_file_revert_to_saved.xpm
//	JXPathInput:
//		Fixed GetTextColor() so it doesn't crash if the path is empty.
//	JXInputField:
//		Holding down the Meta key lets you drag text from the input field.
//			(You can release the Meta key once DND has started.)
//	JXScrollbar:
//		Thumb size scales as (page size / document size) * available length
//			(Thanks to Gavin Wood for the patch.)

// version 1.1.23:
//	JXFileDocument:
//		Optimized FileDocumentIsOpen().
//	JXGetNewDirDialog:
//		Added basePath argument to constructor so it checks the current
//			file chooser directory, not the working directory.
//	JXFontManager:
//		Added support for character sets.
//	JXMenu:
//		Added ItemIDToIndex().  (what took me so long?)
//	JXTextMenu:
//		Added version of SetItemImage() that takes JXPM, for use with the
//			new menu_image repository.
//	JXPathInput:
//		Added option to require a writable directory.
//		Added requireWrite argument to GetTextColor().
//	Created JXFileInput.
//	JXPTPrinter:
//		Added printLineNumbers argument to CreatePrintSetupDialog().
//	JXPTPrintSetupDialog:
//		Added printLineNumbersCB and printLineNumbers arguments to SetObjects().
//	Added Create() or other work-arounds for the egcs thunks bug to:
//		JXRow/ColHeaderWidget
//	jXActions:
//		Added actions to correspond to the new menu image repository.
//	JXDocumentManager:
//		Promoted CloseDocuments() to public.
//	JXChooseSaveFile:
//		Added origName argument to CreateChooseFileDialog().
//	JXChooseFileDialog:
//		Added origName argument to BuildWindow() and SetObjects().
//			(Removed default value of BuildWindow() arguments to force
//			 compiler to remind you.)
//	JXSaveFileDialog:
//		Added draggable icon to implement local saving via the new XDS protocol.
//			http://www.newplanetsoftware.com/xds/
//	jXUtil.h:
//		JXURLToFileName() now returns kJTrue as long as the URL is on the
//			same machine, even if the file or directory doesn't exist.
//			It is now the caller's problem to check if it exists.
//		JXUnpackFileNames() now returns all items on the local machine
//			in fileNameList, even if they don't exist.  It is now the
//			caller's problem to check each one.
//	JXTEBase:
//		Added option to use Windows/Motif action for Home/End keys.
//	JXApplication:
//		It is now safe for urgent tasks to invoke the subsidiary event loop.
//	JXWindow:
//		Fixed Place() so it autodetects the window manager's behavior.

// version 1.1.22:
//	JXStyleTable:
//		Added virtual functions FontChanged() and CellStyleChanged() so
//			derived classes can update themselves, if necessary.
//	JXApplication:
//		Added PrepareForBlockingWindow() and BlockingWindowFinished()
//			to allow idle tasks to work in blocking windows.
//		HandleOneEventForWindow() no longer takes taskList argument.
//	JXChooseSaveFile:
//		When path input has focus, button now says "Go to".
//	JXPathInput:
//		Fixed bug that caused crash when a relative path was set
//			before SetBasePath() was called.

// version 1.1.21:
//	JXScrollableWidget:
//		Supports scrolling via a wheel mouse.  To activate this, call
//			ScrollForWheel() if you don't handle the mouse click yourself.
//			(http://www.inria.fr/koala/colas/mouse-wheel-scroll/)
//	JXScrollbar:
//		Added support for wheel mouse.  Point to the widget and dial to change
//			the value.
//		Added IsHorizontal() and IsVertical().
//	JXSliderBase:
//		Added support for wheel mouse.  Point to the widget and dial to change
//			the value.
//	JXMenuTable:
//		Added support for wheel mouse.
//	JXWindow:
//		The iconic hint for the window manager is cleared when the window is mapped.
//	JXPathInput:
//		Accepts '~' as the first character.
//		Added Get/Set/ClearBasePath() to allow relative paths.
//	JXPathHistoryMenu:
//		Added Get/Set/ClearBasePath() to allow relative paths.
//	JXCSFDialogBase:
//		Path input accepts paths relative to the current one.
//	JXWidget:
//		Added virtual DNDFinish().  You will almost certainly want to override this.
//	Renamed JXCSFIcons.h to jXCSFIcons.h for consistency.
//	JXTable:
//		Added convenience functions to interface to JTable selection utilities.
//	JXRadioGroupDialog:
//		Added option to provide shortcuts for each radio button.
//		Added SelectItem() so one can set the initial choice to something other
//			than the first item.
//	JXMenuBar:
//		Added GetMenu().
//	JXMenu:
//		Added functions to safely downcast to JXTextMenu and JXImageMenu.
//		Added IsChecked() and GetSubmenu().
//	JXMenuData:
//		Added IsChecked().
//	JXContainer:
//		Added SetHint() to provide a hint for a widget.
//	Created JXHintManager and JXHintDirector to implement hints.  These
//		can be used to implement hints for part of a widget.
//	JXDNDManager:
//		The initial value of the action passed to ChooseDropAction()
//			determines the default setting in the dialog.
//	Added Create() or other work-arounds for the egcs thunks bug to:
//		JXFontNameMenu, JXFontSizeMenu, JXXFontMenu, JXDisplayMenu,
//		JXStyleMenu, JXStyleTableMenu, JXTEStyleMenu, JXStyleTable,
//		JXStringList

// version 1.1.20:
//	Created JXPTPrinter for printing plain text.
//	JXPSPrinter:
//		It now listens to the dialogs, so BeginUserPage/PrintSetup() no longer
//			return JXDialogDirector*.  Instead, it broadcasts
//			Page/PrintSetupFinished when the dialogs are closed.
//		BeginUserPage/PrintSetup() no longer take JXDirector* argument,
//			because the dialogs must suspend the entire application since
//			printer objects can and should be shared.
//	JEXPSPrinter:
//		It now listens to the dialog, so BeginUserPrintSetup() no longer
//			returns JXDialogDirector*.  Instead, it broadcasts
//			PrintSetupFinished when the dialog is closed.
//		BeginUserPrintSetup() no longer takes JXDirector* argument,
//			because the dialog must suspend the entire application since
//			printer objects can and should be shared.
//	JXEPSPrintSetupDialog:
//		Changed shortcut of "Choose file" button to Meta-O for consistency with
//			JXPS/PTPrintSetupDialog.
//	JXTEBase:
//		Changed CreatePrinter() to SetPSPrinter().  Client now owns the printer
//			object, because it should be shared by all text editors that use the
//			same colormap in most cases.
//		Renamed:
//			HandlePageSetup() -> HandlePSPageSetup()
//			HandlePrinting()  -> PrintPS()
//		Removed Read/WritePrintSetup().  To read the data:
//			Read JFileVersion and ignore it.
//			Call JXPSPrinter::ReadXPSSetup().
//		Added Get/SetPSPrintFileName() since this is stored separately for each
//			text editor.
//		Added SetPTPrinter(JXPTPrinter*).
//		Renamed HandlePrintPlainText() to PrintPT() and added HandlePTPageSetup().
//		Removed Read/WritePrintPlainTextSetup().  To read the data:
//			Read JFileVersion and ignore it.
//			Read JString and call JXPTPrinter::SetPrintCmd().
//			Read JSize and call JXPTPrinter::SetPageHeight().
//			Call JIgnoreUntil(std::istream&, '\1');
//		Added Get/SetPTPrintFileName() since this is stored separately for each
//			text editor.
//		Removed all JBroadcaster messages since JPrinter has its own:
//			PSPageSetupFinished
//			PrintPSFinished
//			PrintPlainTextFinished
//	JXTextEditor:
//		No longer creates a printer object.
//	JXHelpManager:
//		Incremented setup version.  You must increment the versions of all files
//			that store this information.
//	JXDocumentManager:
//		Fixed bug that caused menus to be permanently disabled if shortcuts
//			were turned off.
//	JXFontManager:
//		Fixed bug in GetMonospaceFontNames() to avoid crash if XLoadQueryFont()
//			returns NULL.

// version 1.1.19:
//	Removed JX*TableInput and moved functionality into JXInputField so now
//		any input field can be used in a table.
//	Removed JXStringInput since it was only wasting space.  jxlayout will
//		correctly rewrite your window layout code to use JXInputField, and
//		you can use Code Crusader's new multi-file replace to change all
//		occurrences of "(Get|Set)String\(" to "$1Text\(".
//	Created JXCharInput to accept only a single character.
//	JXStringTable:
//		CreateStringTableInput() now returns JXInputField so any input field
//			can be used in JXStringTables.  Also removed font arguments
//			because they are not needed in the constructor.
//		GetInputField() now takes JXInputField**.
//	JXFloatTable:
//		CreateStringTableInput() now returns JXFloatInput so any input field
//			can be used in JXStringTables.  Also removed font arguments
//			because they are not needed in the constructor.
//		GetInputField() now takes JXFloatInput**.
//	JXPathInput:
//		Renamed:
//			IsAllowingInvalidPath() -> WillAllowInvalidPath()
//			AllowInvalidPath()      -> ShouldAllowInvalidPath()
//	JXInputField:
//		If it is a table input, calls EndEditing() when it loses focus.
//	JXEditTable:
//		Background remains white when an input field has focus.
//		Input field's focus color automatically set to table's focus color.
//		Meta-Return ends editing without moving input field.
//		BeginEditing() fails gracefully if the input field cannot get focus.
//		Automatically calls SetTable() after CreateXInputField().
//		Renamed WantsKey() to WantsInputFieldKey() and made it virtual.
//		Removed UpdateClipboard() because JXDisplay provides it.
//	JXSaveFileDialog:
//		When the file list has focus but no selection, the Open button is deactivated.
//	JXApplication:
//		Fixed bug that caused crash when exiting if idle/urgent tasks were not
//			cleaned up by their creators.  (It is still a bug and a memory leak if
//			tasks are not deleted by their owners.)
//		If object is suspended, SIGQUIT is ignored.
//	JXDNDManager:
//		Doesn't fake middle-click if widget doesn't support text/plain.
//		GetURLXAtom() returns atom for "text/uri-list".
//		IsDragging() returns kJFalse once the mouse is released, so it is safe
//			to use blocking dialog window like JXChooseSaveFile in HandleDNDDrop().
//			(i.e. Escape will trigger the Cancel button correctly.)
//	JXFileListTable:
//		AddFile() does nothing if the file is already in the list.
//		Added RemoveFile() and RemoveSelectedFiles().
//		Added BackspaceShouldRemoveSelectedFiles().
//	JXContainer:
//		Fixed Show/Hide() and Activate/Deactivate() so one can listen to a table
//			selection and activate/deactivate widgets based on the messages.
//			(e.g. JXChooseFileDialog and JXSaveFileDialog)
//	JXWindow:
//		Added RecalcMouseContainer() and CheckForMapOrExpose().
//		Added HasFocus() to tell whether or not the window has focus.
//		Renamed RequestInputFocus() to RequestFocus() for consistency.
//	JXMenu:
//		Adjusts popup choice menu title before Broadcast() so listener's Receive()
//			can futher adjust the title.
//		Added IsEmpty().  (what took me so long?)
//		The "enable" state of an item with a submenu is tied to the "active" state
//			of the widget displaying the submenu.
//		Empty menus are forced to be disabled.  When an item is added, the menu
//			reactivates if it was previously active before becoming empty.
//		Added concept of internal ID for each item.
//	JXMenuData:
//		Changed prototype of GetItemShortcuts() to return JBoolean.
//		Added support for internal ID for each item.
//	Created jXActions.h and jXActionDefs.h.
//	jXUtil:
//		JXPack/UnpackFileNames() uses text/uri-list format.
//		JXUnpackFileNames() unpacks anything, not just files.
//		Generalized JXPack/UnpackStrings() to use arbitrary separator.
//			The default is NULL.
//	JXScrollableWidget:
//		Meta-End, Meta-Page-Up/Down scroll horizontally.
//		Added Read/WriteScrollSetup() and SkipScrollSetup().
//	JXScrollbar:
//		Saves scroll position in setup.
//	JXHelpManager:
//		Added Get/SetViewURLCmd() and Get/SetSendMailCmd().
//		Changed variable marker from % to $
//	JXHelpDirector:
//		Added menu item to save default window size.
//	JXHelpText:
//		Space pages down, and Backspace pages up, just like in Netscape.
//	JXChooseSaveFile:
//		All dialogs expand to avoid splitting single words across lines in the
//			message text at the top of the window.
//	Created JXNewDirButton.
//	JXCSFDialogBase:
//		SetObjects() requires JXNewDirButton instead of plain JXTextButton.
//	JXDocument:
//		Added pure virtual function GetMenuIcon().
//	JXFileDocument:
//		Added Save() and ShouldAutosaveBeforeClosing().
//		SaveCopyInNewFile() returns JBoolean and can accept JString* if caller
//			wants to know the name of the file that was created.
//		Implements GetMenuIcon() to show default file icon.
//		Generalized the concept of a file from only a text file to any
//			type of file.
//		Renamed WriteFile() to WriteTextFile().  This is no longer pure virtual
//			because it won't always be needed.  It will be called only if
//			the new WriteFile() is not overridden.
//		Created new WriteFile() that must be overridden if the file is not
//			a plain text file.
//		Since there are no longer any pure virtual functions, the constructor
//			is now protected.
//		Fixed SaveInCurrentFile() to give the user the option to cancel the
//			operation if a backup file cannot be created.
//	JXDocumentManager:
//		DocumentCreated() is now virtual.
//	JXDocumentMenu:
//		No longer crashes if document closes while menu is open.
//	JXCursor:
//		Created JXGetDragDirectoryCursor() and JXGetDragFileAndDirectoryCursor().
//	JXTEBase:
//		Paste automatically converts from DOS and Mac format.
//		Meta-Control-left/right-arrow moves by partial word. (also works with Shift)
//		Meta-Control-double-click selects partial words.
//		Added menu item "Coerce paragraph margins" after the existing
//			"Clean paragraph margins".  This calls CleanRightMargin(kJTrue).
//		AppendEditMenu() and ShareEditMenu() now return the menu widget.
//		All 3 Finished messages are now always broadcast.  They include a JBoolean
//			to indicate whether or not the action was successful.
//		Added second version of ShareEditMenu() to accept menu from anywhere.
//	Created JXTEBlinkCaretTask to make JXTEBase caret blink.
//	Created JXHistoryMenuBase
//	JXStringHistoryMenu and JXFileHistoryMenu both inherit from JXHistoryMenuBase
//		*** Increment the version number of all files that store history menus
//			because the new data format cannot be read by older code.
//	JXKeyModifiers:
//		The enum for the key indices is now named JXModifierKey, and the
//			values use the kJX prefix.  Multifile replace regex is
//			k([a-z0-9]+)KeyIndex  ->  kJX$1KeyIndex
//	Created JXRadioGroupDialog.
//	JXStaticText:
//		Fixed constructors so code for width and height of zero
//			will shrink the frame if the text requires less than 100x100.
//	jXConstants.h:
//		Added kJXDoubleClickTime.
//	jXGlobals:
//		Removed excessing convenience #includes.
//	JXProgressIndicator:
//		Added IncrementValue().
//	Created JXRegexInput and JXRegexReplaceInput.
//	JXFontManager:
//		Added GetMonospaceFontNames().
//		Fixed GetXFontNames() to take JRegex& instead of JCharacter*.
//	JXXFontMenu:
//		Fixed Create() to take JRegex& instead of JCharacter*.
//	JXChooseMonoFont:
//		Now broadcasts when the font or size changes.
//	JXPSPrinter:
//		Added virtual functions CreatePageSetupDialog() and CreatePrintSetupDialog()
//			so derived classes can extend the Page Setup and Print Setup dialogs.
//	JXPSPageSetupDialog, JXPSPrintSetupDialog:
//		Restructured them so one can create derived classes with additional
//			features.
//	JXEPSPrinter:
//		Added virtual function CreatePrintSetupDialog() so derived classes
//			can extend the Print Setup dialog.
//	JXEPSPrintSetupDialog:
//		Restructured it so one can create derived classes with additional
//			features.
//	Renamed JXIconMenu to JXImageMenu for consistency.
//	JXDisplay:
//		Added GetTextClipboard() and UpdateTextClipboard().  JXTEBase
//			automatically uses this so copied text is never lost.
//	JXTextButton:
//		Added GetLabel(), GetFontName(), GetFontSize(), GetFontStyle().

// version 1.1.18:
//	JXDNDManager:
//		Implements XDND version 3.
//	JXTEBase:
//		Renamed GetEditMenuCmd() to EditMenuIndexToCmd().
//		Added EditMenuCmdToIndex().
//		Fixed bug that ignored changes in action when dropping on itself.
//	JXCursor:
//		Added JXGetDragFileCursor().
//	jXUtil:
//		Added JXPack/UnpackFileNames() for converting to and from url/url.
//		Added JXFileNameToURL(), and JXURLToFileName().
//	JXTextMenuData:
//		The translated strings (e.g. tab, return) in menu shortcuts are
//			now case-insensitive.
//		Added "backspace" to list of translated strings in menu shortcuts.
//	JXInputField:
//		Added Get/SetMinLength() and SetLengthLimits().
//		SetIsRequired() is deprecated because SetMinLength(1) should be used instead.
//	JXColHeaderWidget:
//		SetColTitle() now takes JCharacter* instead of JString&.
//	JXWindow:
//		Added version of Read/WriteGeometry() that takes JString.
//	JXStyleMenu:
//		Demoted GetSelectedColor() to protected.
//		Added constructor argument allowChooseCustomColors.
//	Created JXChooseColorDialog.
//	JXUserNotification, JXStandAlonePG:
//		All dialogs expand to avoid splitting single words across lines.
//	JXUserNotificationIcons:
//		Converted constants into access functions.
//	JXHelpManager:
//		Added support for Table of Contents.
//		Added SetTOCSectionName().
//	jXGlobals:
//		Prepended argument tocSectionName to JXInitHelp().
//	JXStyleTable:
//		Allocates/deallocates colors used in cells.
//	JXChooseSaveFile:
//		Added SetChooseFileContentFilter().
//	JXUNIXDirTable:
//		Fixed bug that would crash when something was selected and one set a
//			wildcard filter that excluded everything.
//	Created JXFileListTable and JXFileListSet.
//	JXStringTable, JXFloatTable:
//		Added GetInputField().

// version 1.1.17:
//	libXPM is now included in libjx.
//	JXColormap:
//		Added color approximation and set of functions to control how it is done.
//	JXDNDManager:
//		Upgraded to XDND protocol version 2 which supports arbitrary drop actions.
//		Added GetDNDAction*XAtom() which define the default actions.
//		Added GetDefaultDND*Cursor() which provide cursors for visual feedback
//			 of the accepted action.
//		Added GetAskActions() to get the possible actions when the specified action is Ask.
//		Added ChooseDropAction() to ask the user which action to perform.
//	JXContainer:
//		Changed prototypes of WillAcceptDrop(), HandleDNDHere(), and HandleDNDDrop()
//			to include action and provide JXWidget* instead of dropOnSelf.  The JXWidget*
//			provides a way to recognize drags within a compound document.
//	JXWidget:
//		Added GetDNDAction(), GetDNDAskActions(), and HandleDNDResponse(),
//			all 3 of which you should at least consider overriding.
//	JXStringList:
//		Added SetStyles().
//	JXMenu:
//		Renamed ClearMenu() to RemoveAllItems().
//	JXTextMenu, JXTextMenuData:
//		Added HeightCompressed(), CompressHeight() for use on special menus where
//			packing in as many items as possible is important.
//	JXFileDocument:
//		SaveInNewFile() now correctly handles the error if the new file cannot be created.
//	JXSaveFileInput:
//		Translates / into -, since / is the UNIX directory separator.
//	JXWindow:
//		Added argument grabKeyboardFocus to Raise().  The default value is kJTrue,
//			so calling it with no arguments gives the standard behavior.
//		Added SetWMClass() to set contents of WM_CLASS property.
//		Key repeat events are flushed so a backlog can no longer form.
//	JXStandAlonePG:
//		No longer grabs focus when itsRaiseWindowFlag is set.
//		No longer displays the window if fixed length process has only 1 step.
//	JXPSPrinter:
//		Saves destination and file name as part of setup.
//	Created JXScrolltab.
//	JXScrollbar:
//		Draws incr/decr arrow pair at each end if there is space.
//		Shift-clicking on arrows scrolls 1/2 page at a time
//		Supports bookmark tabs via new JXScrolltab class.
//		Added ScrollToTab() to jump to a particular tab.
//		Added PrepareForLowerMaxValue(), PrepareForHigherMaxValue(), and
//			PrepareForScaledMaxValue() so JXScrollableWidgets can keep the
//			scrolltabs up to date.
//		Added Read/WriteSetup() to restore/save scrolltabs.
//	JXTEBase:
//		Added HasEditMenu().
//		Fixed prototype of GetEditMenu() to return JBoolean since the menu
//			doesn't always exist.
//		Automatically adjusts scrolltabs on vertical scrollbar.
//		DND supports move, copy, and ask actions.
//		Changed prototypes of TEXWillAcceptDrop() and TEXConvertDropData()
//			to include action.
//	JXEditTable:
//		Added GetEditMenuHandler().  This returns JXTEBase* that can then be
//			used for AppendEditMenu() or ShareEditMenu().
//		If the object returned by GetEditMenuHandler() has an edit menu,
//			input fields returned by CreateXInputField() automatically use it.
//	Created JXTimerTask.
//	jXUtil:
//		Added JXPackStrings(), JXUnpackStrings() for converting to and from
//			the standard X format of NULL separation.
//	JXTextRadioButton:
//		Added GetPreferredWidth().
//	JXStaticText:
//		Fixed constructors so code for width and height of zero
//			accounts for border width and turns off word wrap.
//	JXDialogDirector:
//		Changed EndDialog() argument from cancel to success because this is much
//			more intuitive.
//	JXStringTable:
//		Added CreateStringTableInput() to allow derived classes of JXStringTableInput.
//	JXFloatTable:
//		Added CreateFloatTableInput() to allow derived classes of JXFloatTableInput.
//	JXChooseFileDialog:
//		Fixed bug so Up button is now deactivated when in the root directory.
//	JXDisplay:
//		CreateBuiltIn/CustomCursor() automatically checks if the given name
//			has already been used, so it is no longer necessary to call
//			GetCursor() first.
//	Created JXLinkText as a base class for hypertext.
//	Created JXHelpText to provide hypertext help.
//	JXHelpDirector:
//		Removed SetContents().
//		Removed Format enum.  All text must be HTML.
//	JXHelpManager:
//		Provides hypertext help and sends external URLs to netscape.
//		Added Read/WriteSetup() so applications can save preferences.
//	jXGlobals:
//		Removed format argument from JXInitHelp().

// version 1.1.16:
//	JXStaticText:
//		The width and height passed to the constructors can be zero.
//			(If you want word wrap, width cannot be zero.)
//	JXUNIXDirTable:
//		Added AllowDblClickInactive() and augmented FileDblClicked message.
//		Added second argument "allowMultiple" to AllowSelectFiles().
//		Re-wrote selection interface.
//	JXSaveFileDialog:
//		Double clicking a file copies the name to the JXSaveFileInput.
//	JXChooseFileDialog:
//		Allows user to select more than one file if ChooseMultipleFiles() was called.
//		Added argument "selectAllButton" to SetObjects().
//	JXFileHistoryMenu:
//		Added GetFile(), SetDefaultIcon(), and virtual ShowIcon().
//	JXWindow:
//		Added UsePixmapAsBackground() for faster redraws after expose events.
//	JXPathInput:
//		Added AllowInvalidPath().
//	JXTextMenu:
//		On Linux-Intel machines, displays non-menu shortcuts using Alt instead of Meta,
//			since the key is labelled Alt.

// version 1.1.15
//	Created JXFileNameDisplay.
//	JXCSFIcons.h:
//		Converted global variables to functions.
//	JXPathInput:
//		Text is red if path is not valid.

// version 1.1.14:
//	*** Removed JIPC suite since ACE is fully integrated.
//	JXWindow:
//		*** Close() performs itsCloseAction instead of always calling itsDirector->Close().
//		Fixed RequestInputFocus() so it will never cause another XSetInputFocus() error.
//		Raise() again sets input focus to the window.
//	JXDisplay:
//		Fixed X error handler to ignore XSetInputFocus() errors.
//	jXPainterUtil:
//		Added JXDrawFlatDiamond().
//	JXButton, JXCheckbox, JXRadioButton:
//		Drawn flat when deactivated to indicate that they are not pliant.
//	JXScrollableWidget:
//		Added UpdateScrollbars() so one can perform the urgent task sooner,
//			but only use this if it is safe!
//	JXApplication:
//		Added HandleCustomEvent() and HandleCustomEventWhileBlocking() to allow
//			real-time applications to process their own events.
//		Made Quit() virtual.
//	JXImage:
//		Added CreateFromFile(), CreateFromGIF(), CreateFromXPM(), WriteXPM().
//		Renamed GetColormap() to GetXColormap() to make way for new
//			JImage::GetColormap().
//		Added HasMask().
//		Promoted ConvertToImage(), ConvertToPixmap() to protected.
//		Made GetImage(), ConvertToImage(), GetPixmap(), ConvertToPixmap() const.
//	JXImageMask:
//		Added CreateFromXBM(), WriteXBM().
//	JXImageWidget:
//		Added GetImage().
//	Created JXCheckboxGroup, JXAtLeastOneCBGroup.
//	Created JXFileHistoryMenu.

// version 1.1.13:
//	JXApplication:
//		Run() returns when the event loop quits normally.
//		Quit() returns void because it only sets a flag, which invokes
//			Close() after the client code returns.
//		Selection works while a blocking window is active.
//		WM_DELETE_WINDOW messages are no longer buffered while a blocking
//			window is active.
//		Added HideAllWindows().
//	JXWindow:
//		Now translates the following keys:
//			XK_Left,  XK_KP_Left	->	kJLeftArrow
//			XK_Up,    XK_KP_Up		->	kJUpArrow
//			XK_Right, XK_KP_Right	->	kJRightArrow
//			XK_Down,  XK_KP_Down	->	kJDownArrow
//		Remember to always check modifiers.control() when you get
//			a control key in HandleKeyPress().  As an example,
//			JXCtrl('_') and kJDownArrow return the same value, so you
//			can't tell the difference without checking modifiers.control().
//		Ignores kMod2KeyIndex through kMod5KeyIndex when checking shortcuts
//			because NumLock and ScrollLock are in there somewhere.  Is there a
//			better way to filter out these modifiers?
//		Raise() no longer sets input focus to the window.
//	JXDNDManager:
//		Any Drag-And-Drop operation can be cancelled by pressing the Escape key.
//		Upgraded to Version 1 of the XDND protocol, which requires passing a
//			timestamp through to the JXSelectionManager.
//	JXSelectionManager:
//		Added timestamp argument to GetSelectionOwner(), GetAvailableTypes(), and
//			GetSelectionData().
//	JXContainer:
//		Added timestamp argument to WillAcceptDrop() and HandleDNDDrop().
//	JXTEBase:
//		Added timestamp argument to TEXWillAcceptDrop() and TEXConvertDropData().
//	JXDialogDirector:
//		Added UseModalPlacement().
//	JXCSFDialogBase:
//		Window geometry and file browser scroll position are now saved as part
//			of the setup.
//		Renamed UpdateButtons() to UpdateDisplay().
//	JXChooseSaveFile:
//		Removed ".." from file list and added "Up" button.
//		Added GetDirInfo().
//		All custom JXChooseSaveFile objects automatically share the same
//			JUNIXDirInfo and dialog state in order to present the simplest
//			model to the user.
//	Created JXPathHistoryMenu.
//	JXCSFDialogBase and derived classes:
//		Added upButton argument to SetObjects().
//		Changed prototype of SetObjects() so that pathHistory argument is of
//			type JXPathHistoryMenu*.
//	JXCardFile:
//		Added functions so you can use derived classes of JXWidgetSet.
//	JXTextClipboard:
//		Added SetClipboard().
//		Added functions to change whether or not styles are copied.
//	JXSelectionManager:
//		Fixed HandleSelectionRequest() so that it always sends SelectionNotify,
//			even if application doesn't own the selection.
//	JXScrollbar:
//		Shift-clicking on the scroll arrows moves by a page at a time.
//	JX*TableInput:
//		Now draws 1 pixel black border.  It is recommended that the table
//			itself remain white when a cell is being edited.
//		Scrolls the table to make the input field visible when the user
//			begins typing.
//	JXPasswordInput:
//		Draws # for each character entered.
//	JXColormap:
//		Added GetSystemColorIndex().  This is only guaranteed to work when
//			using PseudoColor.  In general, you should use GetXPixel() instead.
//	JXWidget:
//		HandleFocusEvent() and HandleUnfocusEvent() now call Refresh().
//	JXHelpDirector:
//		Removed first argument of constructor (supervisor) since this must
//			always be the result of JXGetHelpManager().
//	JXDisplay:
//		Added RaiseAllWindows() and HideAllWindows().
//		Removed GetCurrentWindow().
//	JXCheckbox, JXRadioButton:
//		Created DrawChecked() to tell whether or not the object should be
//			drawn in the "on" state.  It is no longer correct for derived
//			classes to call IsChecked().
//	JXPathInput:
//		Scrolls to display end of string when it doesn't have focus.
//	JXDocument:
//		Added pure virtual protected function DiscardChanges().
//		Calls DiscardChanges() if user ok's closing without saving and
//			another document needs us to stay open.
//		Calls DiscardChanges() if user ok's deactivating without saving.
//	JXMenuBar:
//		Renamed kStdMenuBarHeight to kJXStdMenuBarHeight.

// version 1.1.12:
//	JXTEBase:
//		FilterSelectionData() now removes illegal characters such as NULL's
//			via JTextEditor::RemoveIllegalChars().
//		Now treats keypad arrows the same as the "normal" arrows.
//	JXWindow:
//		Added LockCurrentMinSize() and LockCurrentMaxSize().
//	JXUNIXDirTable:
//		Now treats keypad arrows the same as the "normal" arrows.
//	JXMenu:
//		No longer crashes when displaying an empty submenu.
//		The number of items on the menu is only required to be non-zero
//			-after- NeedsUpdate is broadcast, not before.

// version 1.1.11:
//	Created JXCardFile.
//	JXDocument:
//		SafetySave() now takes argument of type JXDocumentManager::SafetySaveReason.
//	JXFileDocument:
//		SafetySave() saves in #...# if the X server dies and ##...## if assert() fires.
//	JXApplication:
//		Created Abort().  This is called when the X server dies or when assert()
//			decides suicide is appropriate.  It triggers both SafetySave() and
//			CleanUpBeforeSuddenDeath().
//		CleanUpBeforeSuddenDeath() now takes argument of type
//			JXDocumentManager::SafetySaveReason.
//	JXUNIXDirTable:
//		Up and down arrow keys no longer wrap selection around the end of the table.
//	JXFontManager:
//		Finally switched from xlsfonts to XListFonts().
//	JXContainer:
//		Added IsAncestor().
//	JXWindow:
//		KillFocus() generates a call to JXWidget::HandleUnfocusEvent().
//		Added SwitchFocusToFirstWidgetWithAncestor().
//		GetULShortcutIndex() is much smarter about finding the appropriate
//			character to underline.
//		InstallShortcut() automatically applies JXCtrl() to the given key
//			if the Control modifier is on.  To avoid getting Ctrl-Shift-A
//			when you specify Ctrl-A, you must pass in 'A' instead of JXCtrl('A').
//		Added OKToUnfocusCurrentWidget().
//	JXMenu:
//		The string passed to SetItemShortcuts() is no longer case sensitive,
//			so strings like "AaEe" can now be shortened to "ae".  Combined with
//			the improved JXWindow::GetULShortcutIndex(), the appropriate
//			character will almost always get underlined.
//	JXTextMenu:
//		"Ctrl-Shift-" and "Meta-Shift-" are allowed only for alphabetic and control
//			characters because of differences between keyboards.
//	JXButtonStates, JXKeyModifiers:
//		Added ToggleState() and more versions of GetState().
//	JXStandAlonePG:
//		Windows are stacked vertically instead of being placed on top of eachother.

// version 1.1.10:
//	Created JXTextClipboard to provide a way to preserve text on the
//		clipboard after the widget that performed Copy() is deleted.
//	JXEditTable:
//		Uses JXTextClipboard to preserve the copied text after EndEditing()
//			is called.
//	JXWindow:
//		SetSize() and AdjustSize() now keep the requested size within the
//			range set with SetMinSize() and SetMaxSize().
//	JXTable:
//		Added WantsKey().  JXTEBase shortcuts now work in TableInput widgets.
//	JXFileDocument:
//		Renamed ReadSetup() to ReadJXFDSetup() and WriteSetup() to
//			WriteJXFDSetup().  These functions are no longer virtual because
//			it is too dangerous.
//		Added WillMakeNewBackupEveryOpen(), ShouldMakeNewBackupEveryOpen().
//			This controls whether a backup file is created only if none exists
//			or whenever the file is first saved after being opened.
//			The default is for this flag to be kJTrue.
//	JXPSPrinter:
//		Renamed ReadSetup() to ReadXPSSetup() and WriteSetup() to WriteXPSSetup().
//			These functions are no longer virtual because it is too dangerous.
//	JXEPSPrinter:
//		Created ReadXEPSSetup() and WriteXEPSSetup().
//	JXTEBase:
//		Added ReadPrintSetup(), WritePrintSetup(), ReadPrintPlainTextSetup(),
//			WritePrintPlainTextSetup().
//		In HandleMouseDown(), clickCount is ignored for middle-click.
//	JXHelpManager:
//		Added PrintAll(), CloseAll().
//	JXHelpDirector:
//		Renamed Print menu to File menu and added items to save, print all
//		help sections, and close windows.
//	JXApplication:
//		Urgent tasks are now guaranteed to execute in the order that they
//			are registered.

// version 1.1.9:
//	JXContainer:
//		Draw() is clipped to aperture instead of bounds.
//	JXTable:
//		Draws far lower right row and column borders if Bounds is smaller than
//			Aperture.
//	JXTEBase:
//		Changed "clean right margin" flags in AppendEditMenu(),ShareEditMenu() to
//			"adjust margins".  This now controls the group of three menu items:
//			"Clean right margins | Shift left | Shift right".
//		No longer hides the cursor when you type menu shortcuts or other
//			keystrokes with modifiers.
//	JXWindow:
//		Meta-tab can now be used to tab out of an input fields that grabs the
//			tab key.
//	JXWidget:
//		WantInput() nows lets you request three categories:
//			regular input, unmodified tabs, and modified tabs
//	JXTextMenu:
//		Now recognizes "return" and "tab" as valid menu item shortcuts.
//			(e.g. "Meta-return" will be parsed correctly.)
//			Note that it is a bad idea to use "return" as a shortcut if the
//			window contains a JXTextEditor.  "Meta-tab" is not available,
//			since JXWindow catches it.
//	JXScrollableWidget:
//		Only calls WantInput(kJTrue,kJFalse) if the scrollbar set is not NULL.
//			If you need input and you don't have a scrollbar set, you now
//			have to call WantInput() yourself.

// version 1.1.8:
//	JXSelectionManager:
//		Now supports INCR protocol for transferring unlimited quantities of data.
//			(Note that this is a bad idea, since it is so slow!)
//	JXTEBase:
//		Made AppendEditMenu(), ShareEditMenu(), GetMenuStyle(), and
//			GetEditMenu() public.
//		Added GetEditMenuCmd() to convert menu index to JTextEditor::CmdIndex.
//		AppendEditMenu() takes a flags to request "Clean right margin" and
//			"Read only" menu items.
//		ShareEditMenu() takes flags to decide the use of "Clean right margin"
//			and "Read only" menu items.
//		Added TEXWillAcceptDrop() and TEXConvertDropData() so derived classes
//			can accept other data types and paste them in.
//			(To paste other formats from the clipboard,
//			 override TEGetExternalClipboard().)
//		Implements TEDisplayBusyCursor() to display the busy cursor in all
//			windows.
//	JXHelpDirector:
//		Now appends Edit menu to the menu bar to provide Copy and Select All.
//		Now allows dragging text from it to other windows.
//	JXMenu:
//		Renamed GetArrowPosition() to GetPopupArrowPosition().
//		Renamed SetArrowPosition() to SetPopupArrowPosition().
//	JXMenuBar:
//		Added InsertMenuAhead(), InsertMenuAfter().
//	JXDisplay:
//		Added SendXEvent(), DisplayCursorInAllWindows().
//	JXApplication:
//		Added DisplayBusyCursor(), DisplayInactiveCursor();
//	JXUserNotification:
//		Displays inactive cursor in all other windows.
//	JXChooseSaveFile:
//		ReadSetup(), WriteSetup() are no longer virtual.
//		Displays inactive cursor in all other windows.
//	JXProgressDisplay:
//		For foreground processes, displays busy cursor in all other windows.
//	JXMDIServer:
//		Calls JXSetMDIServer() automatically.
//	JXDocumentManager:
//		Calls JXSetDocumentManager() automatically.
//	JXFontManager:
//		GetXFontNames() now accepts sorting function as a third parameter.
//	JXScrollbar:
//		Added IsAtMin(), ScrollToMin(), IsAtMax(), ScrollToMax().

// version 1.1.7:
//	You must register your application signatures (for prefs, MDI, etc)
//		with jx-registry@newplanetsoftware.com to insure that they
//		are unique.
//	Moved all global variables behind the function interface in jXGlobals.h:
//		gApplication, gXChooseSaveFile, gXAssert,
//		document manager, help manager, MDI server
//	Moved font names from JXFontStyle.h to functions in jXGlobals.h:
//		kJXHelveticaFontName, kJXTimesFontName,
//		kJXCourierFontName, kJXSymbolFontName
//	Moved kJXDefaultFontSize to jXConstants.h
//	Removed JXFontStyle.h
//	JXDisplay:
//		Renamed GetDisplayName() to GetName().
//		Added mechanism to convert XErrors into BroadcastWithFeedback() messages.
//			Check JXDisplay.doc::XErrorHandler for details.
//	jXUtil.h:
//		Added JXRegionIsRectangle(), JXGetRegionBounds().
//		Optimized JXIntersection(region,pixmap).
//		JXIntersection now returns kJFalse if the result is empty.
//	JXImage:
//		Optimized drawing of images that have masks.
//	Removed jXColors.h.
//		All color indices must now be obtained from the colormap.
//		Each color constant has been converted to a function in JColormap.
//		The values of the colors are no longer assured, so any code that
//			assumed particular values for black,red,etc is now invalid!!!
//	JXImageMask:
//		Removed kPixelOn.
//	JXColormap:
//		Overloaded AllocateStaticColor() to accept a valid X pixel value.
//		Now inherits from JColormap.
//		Added more pre-allocated colors.
//		All JX colors are now as Netscape-compatible as possible.
//		Added GetDisplay() and GetXVisualInfo().
//	JXWindowPainter:
//		Added GetXColormap().
//	JXMenu:
//		Fixed top level menus so that shortcuts will not be triggered if
//			the menu is deactivated or invisible.
//		Added SetToHiddenPopupMenu() so that invisible popup menus will still
//			accept shortcuts even though they are invisible.
//	JXMenuBar:
//		Overloaded DeleteMenu() and RemoveMenu() to accept JXMenu*.
//			Both return JBoolean to indicate whether or not the menu was found.
//	JXDocument:
//		Added pure virtual function SafetySave().
//		GetName() is no longer required to return a unique name.
//	JXFileDocument:
//		Implemented SafetySave() to work like emacs.
//		WriteFile() prototype changed to include safetySave flag.
//		GetName() now returns the file name, instead of the full path.
//		DataModified() now does nothing if itsSavedFlag is already kJFalse.
//	Created JXDocumentManager.
//		Automatically calls SafetySave() on all open documents at a settable interval.
//	Created JXMDIServer.
//	JXApplication:
//		Urgent tasks are now performed after idle tasks, so idle tasks can
//			install urgent tasks.
//		Initializes JThisProcess to convert signals into Broadcaster messages.
//			Signals are broadcast as an urgent task to avoid reentrancy problems.
//		Calls Quit() when JThisProcess reports SIGTERM, SIGQUIT.
//		Added mechanism to catch server crashes.  This calls SafetySave() on
//			all open documents and then calls the new virtual function
//			CleanUpBeforeSuddenDeath().  Derived classes can override this
//			to save preferences, etc.
//		Moved all document handling functions to JXDocumentManager.  Derived
//			classes must now create JXDocumentManager (or a derived class) and call
//			JXSetDocumentManager() if the program uses JXDocument.
//			(JXCreateDefaultDocumentManager() can be used by programs that
//			don't need a derived class.)
//		Removed last two arguments from constructor.
//		Moved MDI code to JMDIServer.  Derived classes must now create
//			a derived class of JXMDIServer and call JXSetMDIServer(),
//			instead of calling BecomeMDIServer().
//		Moved InitHelp() to jXGlobals.h
//		Removed SearchSubdirs() because JSearchSubdirs() now creates
//			a JProgressDisplay object if you don't give it one.
//	JXGC:
//		Added functions for drawing dashed lines.
//	JXDNDManager:
//		Now uses protocol described at http://www.newplanetsoftware.com/xdnd/
//	JXContainer:
//		Changed prototype of WillAcceptDrop(), HandleDNDDrop().
//	JXWidget:
//		Changed prototype of ConvertSelection().
//		Added GetSelectionTargets() and GetSelectionTimeStamp().
//		Scroll() and ScrollTo() now return JBoolean to indicate whether or
//			not the widget actually scrolled.
//		Added HandleWindowFocusEvent() and HandleWindowUnfocusEvent().
//			These are sent to the widget with focus when the X window
//			gets or loses focus.
//	JXSelectionManager:
//		Renamed kClipboardName to kJXClipboardName.
//		Optimized transfer of selection data when ownership is local.
//		Changed prototype of GetSelectionData().
//		*** GetSelectionData() must be followed by DeleteSelectionData().
//	Created JXStyleMenu.  JXTEStyleMenu now derives from this.
//	Created JXStyleTable.  JXStringTable and JXFloatTable now derive from this.
//	Created JXStyleTableMenu to work with JXStyleTable.
//	JXChooseSaveFile:
//		Removed showHidden from Create*Dialog().
//	JXCSFDialogBase and derived classes:
//		Removed showHidden from constructor, SetObjects(), and BuildWindow().
//	JXUNIXDirTable:
//		Now remembers selection after the directory is updated.
//	JXCSFIcons:
//		Renamed constants to start with kJX.
//	JXStringList:
//		Does not allow JOrderedSetT::Sorted message.
//	JXRowHeaderWidget:
//		Now broadcasts NeedsToBeWidened() if numbers get too wide.
//	JXTEBase:
//		Hides the caret and outlines the selection when the window loses focus.
//		Added AskForLine().
//	Renamed JXCEPrintDialog to JXPrintPlainTextDialog.
//	Renamed JXCEGoToLineDialog to JXGoToLineDialog.
//	Removed JXCodeEditor.  All its features are now either in JTextEditor
//		or JXTEBase.
//	JXScrollbar:
//		Added AdjustValue(), StepLine(), StepPage().
//	JXScrollableWidget:
//		If the derived class doesn't catch the arrow keys,
//			it scrolls by one line in the appropriate direction.

// version 1.1.6:
//	JXApplication:
//		Added InitHelp() to support JXHelpManager system.
//	JXImagePainter:
//		It is now safe to delete the JXImage before the JXImagePainter.

// version 1.1.5:
//	Created JXStringHistoryMenu.
//	JXChooseSaveFile:
//		Added JXStringHistoryMenus to all three dialog windows to store
//			previous paths and filters.
//		Added virtual functions ReadSetup() and WriteSetup() so programs can
//			store state of object in preferences file.
//	JXCSFDialogBase:
//		Added two JXStringHistoryMenus called pathHistory and filterHistory as
//			arguments to SetObjects().
//	JXCursorIndex renamed to JCursorIndex, in preparation for JCursorManager.
//	JXApplication:
//		Fixed HandleOneEventForWindow() so menus can be used in blocking windows.
//	JXInputField, JXStringInput:
//		Added second constructor to allow for multi-line input fields.
//	Created JXHelpManager to encapsulate creation of JXHelpDirectors.
//		This will also be the foundation of hypertext help.
//	JXHelpDirector:
//		Changed constructor prototype to include the window title and
//			allow for an arbitrary number of formats.
//		Merged SetTitle() and SetText() into SetContents().
//	JXTEBase:
//		Added ShareEditMenu() to allow text editors to share an Edit menu.
//	JXStringList:
//		Added GetStringList().
//	JXTextButton:
//		If the first shortcut is Control-M, and the button label contains an 'm',
//			this is no longer underlined since the black border shows that
//			the button responds to the return key.

// version 1.1.4:
//	JXCursor:
//		Added JXGetHandCursor().
//	JXTEBase:
//		Deallocates custom colors when deleted.
//	JXHelpDirector:
//		Inserted 3rd argument into constructor: isHTML.
//	JXFileDocument:
//		Added SaveCopyInNewFile(), ReadSetup(), WriteSetup().
//	JXCodeEditor:
//		Added ReadSetup(), WriteSetup().

// version 1.1.3:
//	JXPGMessageDirector.cc:
//		Added AddMessageString().
//		Now uses 6x13 font, when available.
//		Added Print button.
//	JXCodeEditor:
//		Print() moved to JXTEBase::HandlePrintPlainText().
//	JXTEBase:
//		Added HandlePrintPlainText().
//	JXWarningDialog:
//		Shortcuts are now Meta-Y and Meta-N to conform to the rest of JX.
//	JXOKToCloseDialog:
//		Shortcuts are now Meta-S (Save), Meta-N (Don't save), and Esc (Cancel)
//			to conform to the rest of JX.  I changed from Meta-O to Meta-N because
//			"N" is closer to "No" as in "No, don't save".

// version 1.1.2:
//	JXWindow:
//		Added RequestInputFocus() and Lower().
//		Added ReadGeometry() and WriteGeometry().
//	Replaced all calls to system() with calls to JExecute().
//	jXEventUtil.h:
//		Added JXDisplay* as second argument to JXGetButtonAndModifierStates().
//	JXMenu:
//		Now uses assert() to check that menu is not empty when it is opened.
//			This means that the programmer is responsible for disabling
//			empty menus.  It only checks after the NeedsUpdate message, however,
//			so you can build the menu on the fly.
//		Added SetItemEnable().
//		Popup menus (not in a menu bar) now draw a down arrow to the right
//			of the menu title.
//		Added PopUp() to allow (but not encourage!) hidden popup menus inside
//			other widgets.
//	JXTextMenu:
//		Removed the ability to show a different menu item when the Shift key
//			is pressed.  I don't normally like to remove features, but this
//			has turned out to be just too stupid.  It is totally invisible,
//			which contradicts the fundamental principle of GUI design that
//			everything should be visible and easy to find.
//	JXMenuData:
//		Renamed IsActive() to IsEnabled() for consistency.
//	JXTextMenuData:
//		Changed prototypes of GetImage() and GetNMShortcut().
//	JXGC, JXFontManager:
//		Long strings are now split into pieces so the maximum packet size
//			to the X server is never exceeded.
//	assert():
//		JXApplication now installs JXAssert to insure that all display, mouse,
//			and keyboard grabs are cancelled before the assert message is
//			displayed.
//		JXAssert provides the function UnlockDisplays() which can be called
//			before a breakpoint when debugging.
//	JXTEBase:
//		Caret is now red.
//	JXTable:
//		Implemented HitSamePart() to return kJTrue only if the two points
//			are in the same cell.
//	JXColHeaderWidget:
//		Added functions to change the column titles.
//	Renamed:
//		JXPrinter          -> JXPSPrinter
//		JXPageSetupDialog  -> JXPSPageSetupDialog
//		JXPrintSetupDialog -> JXPSPrintSetupDialog
//	Added JXEPSPrinter and JXEPSPrintSetupDialog.
//	JXFileDocument:
//		Now has option to pre-allocate space for *** in the window's iconfied
//			state so fvwm will never truncate the file name when the window
//			is iconified.
//		Added fifth constructor argument defaultFileNameSuffix.
//			(This can be the empty string.)
//	Created JXSaveFileInput.  When it gets focus, it selects the file name,
//		but not the file extension.
//	JXSaveFileDialog:
//		SetObjects() now requires object of type JXSaveFileInput*.
//	JXWidget:
//		Renamed Unfocus() to NotifyFocusLost().  Only JXWindow should call this.
//		Created new Unfocus() that actually unfocuses the Widget.
//	JXApplication:
//		Idle loop calls JIPCLink::CheckAllStatus() so JIPC socket connections
//			will broadcast "magically".
//	JXGC:
//		Added DrawLines().
//	JXWindowPainter:
//		Optimized Polygon().
//	jXPainterUtil:
//		Optimized DrawUpFrame() and DrawDownFrame().
//	JXCSFDialogBase:
//		After creating a new directory, the user is placed there automatically.

// version 1.1.1:
//	Renamed all global functions to start with JX for consistency with JCore
//		naming convention.  All the functions in the following files were renamed:
//		JXCursor.h, jXPainterUtil.h, jXEventUtil.h, jXUtil.h
//	jxctrl() renamed to JXCtrl() for consistency.
//	JXFileDocument:
//		Automatically prepends asterisks to window title if document needs to
//			be saved.  (This is as close as I can get to NeXT's system.)
//		Created CanRevert() to tell whether it makes sense to enable the
//			"Revert to saved" menu item.
//		OKToRevert() is now virtual.
//	JXMenu:
//		SetTitleColor() replaced by SetTitleFontStyle().  You only have to change
//			the name of the function, because SetTitleFontStyle() will accept a
//			color index.
//		Added SetTitleFontName() and SetTitleFontSize().
//	JXSelectionManager & JXWidget:
//		Generalized selection mechanism to support named selections.
//		kClipboardName (in JXSelectionManager.h) is the name of the original clipboard.
//		JXDNDManager provides GetDNDSelectionName() to get the name of the
//			selection via which dropped data is transferred.
//		The following functions now require that the name of the selection be
//			passed in:
//			JXSelectionManager:
//				GetSelectionOwner(), GetAvailableTypes(), GetSelectionData()
//			JXWidget:
//				AddSelectionTarget(), RemoveSelectionTarget(),
//				ConvertSelection(), LostSelectionOwnership(),
//				BecomeSelectionOwner(), OwnsSelection()
//		JXSelectionManager::GetAvailableTypes() no longer notifies the user if
//			the selection is empty.
//	Drag-And-Drop:
//		Added JXContainer::WillAcceptDrop() so derived classes can decide
//			whether or not they want to become the target, be hilighted,
//			and receive DND messages.
//		Data is now transferred via a separate selection type.  See above.
//		JXDNDAck contains a flag to tell whether or not the current target
//			will accept the drop.
//	JXDNDManager:
//		JXDND messages are only sent to a window if it has the JXDNDAware property.
//		(type XA_STRING)  All JXWindows have this property set automatically.
//	JXTEBase:
//		Implemented copying, pasting, and dragging styled text.
//		Only JXTextEditor allows pasting styled text, however, because
//			JXInputField and JXCodeEditor should have a single style.
//		Rewired modifier keys so that Meta means start/end of line and
//			Ctrl means forward/backward one word.
//	JXInputField:
//		Return key automatically translated to space to enforce single line input.
//	Created JXAnimationTask to provide structure for animating JXImageWidget.
//	JXUpRect, JXDownRect:
//		Fixed constructor so the border width starts out equal to
//			kJXDefaultBorderWidth.
//	Blocking dialog windows now work correctly with the clipboard and DND.
//	Created JXPasswordInput.
//	Document windows no longer grab keyboard focus.  Now, only dialog
//		windows do.  To change the behavior of a particular window, use
//		JXWindow::SetFocusWhenShow().
//	JXFontManager::GetXFontNames() no longer returns duplicate font names,
//		even if xlsfonts does.
//	Added JXScrollbar::SetScrollDelay() to control scrolling speed.
//	Scrolling text is much faster.

// version 1.1.0:
//	JXApplication:
//		Added SearchSubdirs() as a convenience function to automatically
//		create a JProgressDisplay object and pass it to jdirUtil::JSearchSubdirs().
//	JXDisplay:
//		Both versions of FindMouseContainer() can now return an X window id.
//	Drag-And-Drop:
//		Initial release.  Refer to JXDNDManager and JXContainer for information.
//		Each JXDisplay now owns a JXDNDManager, accessible directly and via
//		JXContainer.  Data is transferred via the X selection mechanism.

// version 1.0.10:
//	JXApplication:
//		Added HadBlockingWindow() so widgets can detect when the secondary event
//			loop was invoked.
//	JXWindow:
//		Uses JXApplication::HadBlockingWindow() to clean itself up if a mouse
//			event triggered the secondary event loop.

// version 1.0.9:
//	Created jXKeySym.h to define keysyms not included in X11R5 headers.

// version 1.0.8:
//	JXWindow:
//		Fixed key press handler to handle 8-bit characters correctly.

// version 1.0.7:
//	JXWindow:
//		Fixed subtle bug that produced "pure virtual method called" error
//			when destructing window containing a widget containing
//			mutiple widgets that could accept focus.

// version 1.0.6:
//	JXImage:
//		Fixed bug that could cause crash in ConvertToImage() while constructing
//			from JXPM on 8-bit displays.

// version 1.0.5:
//	JXDialogDirector:
//		Fixed bug in Receive() that could be responsible for random,
//			irreproducible crashes when closing dialog windows.

// version 1.0.4:
//	Various minor changes to make the library compile on 64-bit machines.
//	JXPGMessageDirector:
//		Fixed sizing for Save and Close buttons.
//	JXFontManager:
//		Now works correctly on multiple displays by using the "-display" option.
//	JXWindow:
//		Fixed Update() so it is now safe for widgets to call Refresh() inside Draw().
//		Fixed Iconify()/Deiconify() so they always update XWMHints.
//		Update() returns immediately if the window is iconified.
//	JXApplication:
//		Run() calls Quit() before exiting.
//		No longer hogs all the CPU cycles when HandleOneEventForWindow()
//			is called.
//	JXButton:
//		Added Push() to allow the program to push its own buttons.
//	JXStandAlonePG:
//		Using the window manager's Quit function on a progress display window
//			activates the Cancel button, if there is one.
//		JXApplication will not quit while the process is running.

// version 1.0.3:
//	Shift-tab now works correctly with the latest version of the XFree server.

// version 1.0.2:
//	Changes made to JCore.

// version 1.0.1:
//	JXPartition:
//		Darkened bars in the strips between the compartments.
//	JXMenuBar:
//		Added GetMenuCount().

#endif<|MERGE_RESOLUTION|>--- conflicted
+++ resolved
@@ -28,16 +28,16 @@
 //	Fixed JXSelectionManager to send required (broken) data for XA_ATOM (XXXATOM).
 //		*** Replaced GetTextXAtom() with GetUtf8StringXAtom().
 //		*** Removed GetCompoundTextXAtom().
-<<<<<<< HEAD
+//	Added HistoryDirection to JXHistoryMenuBase to support menus that are
+//		anchored near the bottom of the screen.
+//	JXContainer:
+//		Added ExpandToFitContent() to adjust layouts to fit translated/resized text.
+//			This is automagically called by JXWindow after it has been constructed.
 //	Implemented ToString() for various widgets.
 //	JXStaticText:
 //		Added option to horizontally center labels.
 //	JXTextMenu:
 //		Menu font is no longer independently adjustable via ~/.jx/menu_font.
-=======
-//	Added HistoryDirection to JXHistoryMenuBase to support menus that are
-//		anchored near the bottom of the screen.
->>>>>>> 09b12e9b
 
 // version 3.1.0:
 //	JXGetStringDialog:
