#!/bin/bash

set -e;

#
# sanity checks
#

if [[ -n $JX_INSTALL_ROOT && ! ( -d $JX_INSTALL_ROOT && -w $JX_INSTALL_ROOT ) ]]; then
	echo "$JX_INSTALL_ROOT either does not exist or is not writable.";
	echo "Please set JX_INSTALL_ROOT to a valid directory";
	echo "and make sure that it is on your execution path.";
	exit 1;
fi

#
# functions
#

function get_ace
{
	if [[ -n $ACE_ROOT && ! -d ACE/ACE_wrappers ]]; then
		ln -sf $ACE_ROOT ACE/ACE_wrappers;
		return;
	fi

	if [[ -e ACE/ACE_wrappers ]]; then
		return;
	fi

	ACE_VERSION=`make print-ace-version`;

	pushd ACE;

	if [[ ! -f ACE.tgz ]]; then
		if command -v wget; then
			wget -O ACE.tgz http://libjx.sourceforge.net/data/ACE-$ACE_VERSION.tar.gz;
		elif command -v curl; then
			curl -o ACE.tgz http://libjx.sourceforge.net/data/ACE-$ACE_VERSION.tar.gz;
		else
			echo "Please install either curl or wget";
			exit 1;
		fi
	fi

	tar -xzf ACE.tgz;
	popd;
}

function configure_ace
{
	ACE_CONFIG=$1;
	MAKE_CONFIG=$2;

	if [[ ! -f ACE/ACE_wrappers/ace/config.h ]]; then
		ln -sf $ACE_CONFIG ACE/ACE_wrappers/ace/config.h;
	fi

	if [[ -d ACE/ACE_wrappers/include/makeinclude && ! -f ACE/ACE_wrappers/include/makeinclude/platform_macros.GNU ]]; then
		ln -sf $MAKE_CONFIG ACE/ACE_wrappers/include/makeinclude/platform_macros.GNU;
	fi

	ACE_VERSION=`make print-ace-version`;
	ln -sf libACE.so lib/libACE.so.$ACE_VERSION;
}

function clean_links
{
	rm -f include/make/jx_config
	rm -f include/jcore/jMissingProto.h

	if [[ ! -L ACE/ACE_wrappers ]]; then
		rm -f ACE/ACE_wrappers/ace/config.h;
		rm -f ACE/ACE_wrappers/include/makeinclude/platform_macros.GNU;
	fi

	rm -f programs/code_medic/lldb-include;
}

function configure_linux
{
	get_ace;
	clean_links;

	ln -sf ../../include/missing_proto/jMissingProto_empty.h include/jcore/jMissingProto.h;

	ARCH=`uname -m`;
	if [[ $ARCH == x86_64 ]]; then
		ln -sf sys/Linux-Intel-64  include/make/jx_config;
	elif [[ ${ARCH:0:1} == i ]]; then
		ln -sf sys/Linux-Intel-32  include/make/jx_config;
	else
		echo "Unknown architecture '$ARCH'.  Please file an issue on github.";
		exit 1;
	fi

	configure_ace config-linux.h platform_linux.GNU;
}

#
# main script
#

SYS=`uname -o || uname -s`;		# Darwin doesn't support -o

if [[ $UID != 0 ]]; then
	SUDO="sudo";
fi

if [[ $SYS == Darwin ]]; then

	if ! command -v brew; then
		/usr/bin/ruby -e "$(curl -fsSL https://raw.githubusercontent.com/Homebrew/install/master/install)";
	fi

	brew bundle;

	if [[ ! -L ACE/ACE_wrappers ]]; then
		rm -rf ACE/ACE_wrappers;
		ln -sf /usr/local/include ACE/ACE_wrappers;
	fi

	clean_links;
	ln -sf sys/OSX_g++ include/make/jx_config;
	ln -sf ../../include/missing_proto/jMissingProto_empty.h include/jcore/jMissingProto.h;
	ln -sf ../../misc/lldb-include programs/code_medic;

elif command -v apt-get; then

	# debian

<<<<<<< HEAD
	LLDB_VERS=7

	$SUDO apt update;
	$SUDO apt -y install curl \
		g++ flex bison make automake \
		libx11-dev libxinerama-dev libxpm-dev libxft-dev \
			libxmu-dev libxi-dev \
		libxml2-dev libgd-dev libjpeg-dev libpng-dev \
		libace-dev libicu-dev libpcre3-dev libeditorconfig-dev \
		llvm liblldb-$LLDB_VERS-dev \
		xutils-dev libx11-xcb-dev libxcb-dri2-0-dev \
		libxcb-xfixes0-dev x11proto-gl-dev libdrm-dev \
		aspell libforms-bin;
=======
	if [[ -z $LGTM_SRC ]]; then
		$SUDO apt update;
		$SUDO apt -y install curl \
			g++ flex bison make liblldb-3.9-dev \
			libx11-dev libxinerama-dev libxpm-dev libxft-dev \
				libxmu-dev libxi-dev \
			libxml2-dev libgd-dev libjpeg-dev libpng-dev \
			libicu-dev libpcre3-dev libeditorconfig-dev \
			llvm automake xutils-dev libx11-xcb-dev \
			libxcb-dri2-0-dev libxcb-xfixes0-dev \
			x11proto-gl-dev libdrm-dev \
			aspell libforms-bin;
	fi
>>>>>>> 1dc79af4

	if [[ ! -L ACE/ACE_wrappers ]]; then
		rm -rf ACE/ACE_wrappers;
		ln -s /usr/include ACE/ACE_wrappers;
	fi

	configure_linux;

	ln -sf /usr/lib/llvm-$LLDB_VERS/include programs/code_medic/lldb-include;
	ln -sf /usr/lib/llvm-$LLDB_VERS/lib/liblldb.so.1 lib/liblldb.so;

elif command -v dnf; then

	# redhat

	$SUDO dnf -y install findutils perl python-libxml2 \
		gcc-c++ flex bison make rpm-build \
		libX11-devel libXinerama-devel libXpm-devel libXft-devel \
			libXmu-devel libXi-devel \
		libxml2-devel gd-devel libjpeg-devel libpng-devel \
		libicu-devel pcre-devel editorconfig-devel \
		lldb-devel llvm-devel \
		imake libtool xorg-x11-proto-devel libdrm-devel \
		xorg-x11-server-devel libXdamage-devel expat-devel \
		aspell aspell-en xforms-devel;

	configure_linux;

elif command -v yum; then

	# redhat

	$SUDO yum -y install findutils perl python-libxml2 \
		gcc-c++ flex bison make rpm-build \
		libX11-devel libXinerama-devel libXpm-devel libXft-devel \
			libXmu-devel libXi-devel \
		libxml2-devel gd-devel libjpeg-devel libpng-devel \
		libicu-devel pcre-devel editorconfig-devel \
		lldb-devel llvm-devel \
		imake libtool xorg-x11-proto-devel libdrm-devel \
		xorg-x11-server-devel libXdamage-devel expat-devel \
		aspell aspell-en xforms-devel;

	configure_linux;

elif command -v zypper; then

	# openSUSE

	$SUDO zypper -in install curl perl python-libxml2 \
		gcc-c++ flex bison make lldb rpm-build \
		libX11-devel libXinerama-devel libXpm-devel libXft-devel \
			libXmu-devel libXi-devel \
		libxml2-devel gd-devel libjpeg-devel libpng-devel \
		libicu-devel pcre-devel editorconfig-devel \
		llvm-devel imake libtool xorg-x11-proto-devel libdrm-devel \
		xorg-x11-server-devel libXdamage-devel expat-devel \
		aspell aspell-en xforms-devel;

	configure_linux;

	# lldb-devel is missing
	ln -sf ../../misc/lldb-include programs/code_medic;

elif [[ $SYS == Cygwin ]]; then

	ARCH=`uname -i`;
	if [[ $ARCH == x86_64 ]]; then
		SETUP=setup-x86_64.exe;
		echo "Unsupported architecture '$ARCH'.  Please file an issue on github.";
		exit 1;
	elif [[ ${ARCH:0:1} == i ]]; then
		SETUP=setup-x86.exe;
		SYS_CONFIG=sys/Linux-Intel-cygwin32;
		ACE_CONFIG=config-cygwin32.h;
		ACE_MAKE_CONFIG=platform_cygwin32.GNU;
	else
		echo "Unknown architecture '$ARCH'.  Please file an issue on github.";
		exit 1;
	fi

	$SETUP -q -P curl,perl,python2-libxml2;
	$SETUP -q -P gcc-g++,flex,bison,make,gdb;
	$SETUP -q -P libX11-devel,libXinerama-devel,libXpm-devel,libXft-devel,libXmu-devel,libXi-devel;
	$SETUP -q -P libxml2-devel,libgd-devel,libjpeg-devel,libpng-devel,libicu-devel,libpcre-devel;
	$SETUP -q -P imake,libtool,xorg-server-devel,libXdamage-devel,libexpat-devel;
	$SETUP -q -P aspell,aspell-en;

	get_ace;
	clean_links;

	ln -sf $SYS_CONFIG include/make/jx_config;	
	ln -sf ../../include/missing_proto/jMissingProto_CygWin.h include/jcore/jMissingProto.h;
	configure_ace $ACE_CONFIG $ACE_MAKE_CONFIG;

else

	echo "Unrecognized system!  Please file an issue on github.";
	exit 1;

fi

#
# final setup
#

if [[ ! -e libjcore/code/jStringData.h ]]; then
	cp -f libjcore/jStringData_init.h libjcore/code/jStringData.h;
	chmod u+w libjcore/code/jStringData.h;
fi<|MERGE_RESOLUTION|>--- conflicted
+++ resolved
@@ -129,35 +129,21 @@
 
 	# debian
 
-<<<<<<< HEAD
 	LLDB_VERS=7
 
-	$SUDO apt update;
-	$SUDO apt -y install curl \
-		g++ flex bison make automake \
-		libx11-dev libxinerama-dev libxpm-dev libxft-dev \
-			libxmu-dev libxi-dev \
-		libxml2-dev libgd-dev libjpeg-dev libpng-dev \
-		libace-dev libicu-dev libpcre3-dev libeditorconfig-dev \
-		llvm liblldb-$LLDB_VERS-dev \
-		xutils-dev libx11-xcb-dev libxcb-dri2-0-dev \
-		libxcb-xfixes0-dev x11proto-gl-dev libdrm-dev \
-		aspell libforms-bin;
-=======
 	if [[ -z $LGTM_SRC ]]; then
 		$SUDO apt update;
 		$SUDO apt -y install curl \
-			g++ flex bison make liblldb-3.9-dev \
+			g++ flex bison make automake \
 			libx11-dev libxinerama-dev libxpm-dev libxft-dev \
 				libxmu-dev libxi-dev \
 			libxml2-dev libgd-dev libjpeg-dev libpng-dev \
-			libicu-dev libpcre3-dev libeditorconfig-dev \
-			llvm automake xutils-dev libx11-xcb-dev \
-			libxcb-dri2-0-dev libxcb-xfixes0-dev \
-			x11proto-gl-dev libdrm-dev \
+			libace-dev libicu-dev libpcre3-dev libeditorconfig-dev \
+			llvm liblldb-$LLDB_VERS-dev \
+			xutils-dev libx11-xcb-dev libxcb-dri2-0-dev \
+			libxcb-xfixes0-dev x11proto-gl-dev libdrm-dev \
 			aspell libforms-bin;
 	fi
->>>>>>> 1dc79af4
 
 	if [[ ! -L ACE/ACE_wrappers ]]; then
 		rm -rf ACE/ACE_wrappers;
