--- conflicted
+++ resolved
@@ -1,521 +1,516 @@
-/******************************************************************************
- JStringManager.cpp
-
-	Stores a hash table of strings for use by the program.  Each string is
-	associated with a unique id, which is also a string.  ID's typically
-	have the form "name::class".
-
-	Every application must register a unique signature.  Each registered
-	directory is searched for the file <signature>_$LANG and then
-	<signature>.  The first one that is found is loaded into the hash table.
-
-	Each data file has the format:
-
-		file format (ASCII digits followed by ASCII newline)
-		# comment
-		id "string"
-
-	The comment ends at the end of the line.  Inside the string, quotes and
-	backslashes must be preceded by a backslash.
-
-	Certain strings cannot be overridden because tampering with them
-	would be considered illegal.  These include VERSION, COPYRIGHT, and
-	LICENSE.
-
-	Menus present a special case.  If one puts the entire menu definition
-	into the database as a single item, then an outdated database file may
-	have the wrong number of menu items.  The safe solution is to store
-	each item's text as a separate string, keyed to the ID of the menu item.
-
-	Pseudotranslation is useful for testing layout expansion and for
-	catching string concatenation (which should instead be done via
-	parameter insertion).
-
-	BASE CLASS = public JStringPtrMap<JString>
-
-	Copyright (C) 2000 by John Lindal.  All rights reserved.
-
- *****************************************************************************/
-
-#include <JStringManager.h>
-#include <JStringPtrMapCursor.h>
-#include <JSubstitute.h>
-#include <JStringIterator.h>
-#include <jDirUtil.h>
-#include <jStreamUtil.h>
-#include <jGlobals.h>
-#include <fstream>
-#include <strstream>
-#include <jAssert.h>
-
-static const JString theDataDirName("string_data", 0, kJFalse);
-JBoolean JStringManager::thePseudotranslationFlag = kJFalse;
-
-// non-overridable strings
-
-static const JUtf8Byte* kNoOverrideID[] =
-{
-	"VERSION",
-	"COPYRIGHT",
-	"LICENSE"
-};
-
-const JSize kNoOverrideIDCount = sizeof(kNoOverrideID) / sizeof(JUtf8Byte*);
-
-/******************************************************************************
- Constructor
-
- *****************************************************************************/
-
-JStringManager::JStringManager()
-	:
-	// does kDeleteAll make quitting too slow? -- apparently not
-	JStringPtrMap<JString>(JPtrArrayT::kDeleteAll)
-{
-	itsReplaceEngine = jnew JSubstitute;
-	assert( itsReplaceEngine != NULL );
-}
-
-/******************************************************************************
- Destructor
-
- *****************************************************************************/
-
-JStringManager::~JStringManager()
-{
-	jdelete itsReplaceEngine;
-}
-
-/******************************************************************************
- Get
-
- *****************************************************************************/
-
-static const JString theMissingString("<string not found>", 0, kJFalse);
-
-const JString&
-JStringManager::Get
-	(
-	const JUtf8Byte* id
-	)
-	const
-{
-	const JString* s;
-	if (GetElement(JString(id, 0, kJFalse), &s))
-		{
-		assert( s != NULL );
-		}
-	else
-		{
-		s = &theMissingString;
-		}
-	return *s;
-}
-
-/******************************************************************************
- ReportError
-
-	Replaces $err in the specified string with the error message and
-	calls JUserNotification::ReportError().
-
-	This is more helpful to the user than calling JError::ReportError()
-
- *****************************************************************************/
-
-void
-JStringManager::ReportError
-	(
-	const JUtf8Byte*	id,
-	const JError&		err
-	)
-	const
-{
-	if (!err.OK())
-		{
-		ReportError(id, err.GetMessage());
-		}
-}
-
-void
-JStringManager::ReportError
-	(
-	const JUtf8Byte*	id,
-	const JString&		message
-	)
-	const
-{
-	const JUtf8Byte* map[] =
-		{
-		"err", message.GetBytes()
-		};
-	const JString s = Get(id, map, sizeof(map));
-	(JGetUserNotification())->ReportError(s);
-}
-
-/******************************************************************************
- Get
-
-	Uses the given associative array to replace $ variables in the
-	specified string and then returns the result.  'size' must be the
-	result of sizeof(map).
-
- *****************************************************************************/
-
-JString
-JStringManager::Get
-	(
-	const JUtf8Byte*	id,
-	const JUtf8Byte*	map[],
-	const JSize			size
-	)
-	const
-{
-	JString s = Get(id);
-	Replace(&s, map, size);
-	return s;
-}
-
-/******************************************************************************
- GetReplaceEngine
-
-	Resets the replace engine and returns a pointer to it so clients
-	can use it.
-
- *****************************************************************************/
-
-JSubstitute*
-JStringManager::GetReplaceEngine()
-	const
-{
-	itsReplaceEngine->Reset();
-	itsReplaceEngine->IgnoreUnrecognized(kJTrue);
-	return itsReplaceEngine;
-}
-
-/******************************************************************************
- Replace
-
-	Uses the given associative array to replace $ variables in the given
-	string.  'size' must be the result of sizeof(map).
-
- *****************************************************************************/
-
-void
-JStringManager::Replace
-	(
-	JString*			str,
-	const JUtf8Byte*	map[],
-	const JSize			size
-	)
-	const
-{
-	JSubstitute* r = GetReplaceEngine();
-
-	const JSize count = size/(2*sizeof(JUtf8Byte*));
-	for (JIndex i=0; i<count; i++)
-		{
-		r->DefineVariable(map[2*i], JString(map[2*i+1], 0, kJFalse));
-		}
-
-	r->Substitute(str);
-}
-
-/******************************************************************************
- Register
-
-	We have to merge the defaults first in case the file is outdated or does
-	not include all necessary strings.
-
-	defaultDataSize should be the result of sizeof().
-
- *****************************************************************************/
-
-void
-JStringManager::Register
-	(
-	const JUtf8Byte*	signature,
-	const JUtf8Byte**	defaultData
-	)
-{
-	JString tempFileName;
-	const JError err = JCreateTempFile(&tempFileName);
-	if (!err.OK())
-		{
-		return;
-		}
-
-	{
-	std::ofstream tempFile(tempFileName.GetBytes());
-
-	JIndex i = 0;
-	while (defaultData[i] != NULL)
-		{
-		tempFile.write(defaultData[i], strlen(defaultData[i]));
-		i++;
-		}
-	}
-	MergeFile(tempFileName);
-	JRemoveFile(tempFileName);
-
-	if (!JString::IsEmpty(signature))
-		{
-		JString locale(getenv("LANG"), 0);
-
-		// remove character set
-
-		JStringIterator iter(&locale);
-		if (iter.Next("."))
-			{
-			iter.SkipPrev();
-			iter.RemoveAllNext();
-			}
-
-		// split locale into language & country
-
-		JPtrArray<JString> localeParts(JPtrArrayT::kDeleteAll);
-		locale.Split("_", &localeParts);
-
-		const JString* language = localeParts.GetElement(1);
-
-		JString path[2];
-		JGetDataDirectories(JString(signature, 0, kJFalse), theDataDirName, path, path+1);
-
-		// merge system first, then user
-
-		JString name;
-		for (JIndex i=0; i<2; i++)
-			{
-			if (!path[i].IsEmpty() && JDirectoryReadable(path[i]))
-				{
-				name = JCombinePathAndName(path[i], locale);
-				if (MergeFile(name))
-					{
-					continue;
-					}
-
-				name = JCombinePathAndName(path[i], *language);
-				if (MergeFile(name))
-					{
-					continue;
-					}
-				}
-			}
-		}
-}
-
-/******************************************************************************
- MergeFile
-
-	If debug, prints every string ID that it finds to stdout.
-
- *****************************************************************************/
-
-JBoolean
-JStringManager::MergeFile
-	(
-	const JString&	fileName,
-	const JBoolean	debug
-	)
-{
-<<<<<<< HEAD
-	std::ifstream input(fileName.GetBytes());
-	if (input.good())
-=======
-	std::ifstream input(fileName);
-	if (!input.good())
->>>>>>> ab7c326e
-		{
-		return kJFalse;
-		}
-
-	if (!MergeFile(input, debug))
-		{
-		std::cerr << "Unable to load " << fileName << std::endl;
-		return kJFalse;
-		}
-
-	return kJTrue;
-}
-
-JBoolean
-JStringManager::MergeFile
-	(
-	std::istream&	input,
-	const JBoolean	debug
-	)
-{
-	JUInt format;
-	input >> format;
-	if (format != kASCIIFormat && format != kUTF8Format)
-		{
-		std::cerr << "Invalid string file format: " << format << std::endl;
-		return kJFalse;
-		}
-
-	JString id;
-	while (1)
-		{
-		input >> std::ws;
-		while (!input.eof() && input.peek() == '#')		// peek() at eof sets fail()
-			{
-			JIgnoreLine(input);
-			input >> std::ws;
-			}
-		if (input.eof() || input.fail())
-			{
-			break;
-			}
-
-		id = JReadUntilws(input);
-		if (debug)
-			{
-			std::cout << id << std::endl;
-			}
-		if (input.eof() || input.fail())
-			{
-			break;
-			}
-
-		JString* s = jnew JString;
-		assert( s != NULL );
-
-		input >> *s;
-		if (input.eof() || input.fail())
-			{
-			jdelete s;
-			break;
-			}
-
-		if (CanOverride(id))
-			{
-			if (thePseudotranslationFlag)
-				{
-				Pseudotranslate(s);
-				}
-			SetElement(id, s, JPtrArrayT::kDelete);
-			}
-		else if (!SetNewElement(id, s))
-			{
-			jdelete s;
-			}
-		}
-
-	return kJTrue;
-}
-
-/******************************************************************************
- CanOverride (static)
-
- *****************************************************************************/
-
-JBoolean
-JStringManager::CanOverride
-	(
-	const JString& id
-	)
-{
-	for (JIndex i=0; i<kNoOverrideIDCount; i++)
-		{
-		if (id == kNoOverrideID[i])
-			{
-			return kJFalse;
-			}
-		}
-
-	return kJTrue;
-}
-
-/******************************************************************************
- WriteFile
-
- *****************************************************************************/
-
-void
-JStringManager::WriteFile
-	(
-	std::ostream& output
-	)
-	const
-{
-	output << (long) kUTF8Format << std::endl;
-
-	JStringPtrMapCursor<JString> cursor(const_cast<JStringManager*>(this));
-	while (cursor.Next())
-		{
-		cursor.GetKey().Print(output);
-		output << ' ' << *(cursor.GetValue()) << std::endl;
-		}
-}
-
-/******************************************************************************
- Pseudotranslate (static private)
-
- *****************************************************************************/
-
-static const JUtf8Byte* kPseudotranslatePrefix = "[\xE6\x96\x87\xE5\xAD\x97";
-static const JUtf8Byte* kPseudotranslateSuffix = "??]";
-
-struct Pseudotranslation
-{
-	const JUtf8Byte  c;
-	const JUtf8Byte* s;
-};
-
-static const Pseudotranslation kPseudotranslateList[] =
-{
-	{ 'A', "\xC3\x85" },
-	{ 'a', "\xC3\xA5" },
-	{ 'E', "\xC3\x89" },
-	{ 'e', "\xC3\xA9" },
-	{ 'I', "\xC3\x8E" },
-	{ 'i', "\xC3\xAE" },
-	{ 'O', "\xC3\x98" },
-	{ 'o', "\xC3\xB8" },
-	{ 'U', "\xC3\x9C" },
-	{ 'u', "\xC3\xBC" },
-	{ 'C', "\xC3\x87" },
-	{ 'c', "\xC3\xA7" },
-	{ 'G', "\xC4\x9C" },
-	{ 'g', "\xC4\x9D" },
-	{ 'K', "\xC6\x98" },
-	{ 'k', "\xC6\x99" },
-	{ 'N', "\xC3\x91" },
-	{ 'n', "\xC3\xB1" },
-	{ 'R', "\xD0\xAF" },
-	{ 'r', "\xD1\x8F" },
-	{ 'S', "\xC5\xA0" },
-	{ 's', "\xC5\xA1" },
-	{ 'U', "\xC3\x9C" },
-	{ 'u', "\xC3\xBC" },
-	{ 'W', "\xE1\xBA\x80" },
-	{ 'w', "\xE1\xBA\x81" },
-	{ '$', "\xC2\xA4" },
-	{ '.', "\xEF\xBD\xA1" },
-	{ '?', "\xC2\xBF" }
-};
-
-const JSize kPseudotranslateCount = sizeof(kPseudotranslateList)/sizeof(Pseudotranslation);
-
-void
-JStringManager::Pseudotranslate
-	(
-	JString* s
-	)
-{
-	JStringIterator iter(s);
-	JUtf8Character c;
-	while (iter.Next(&c))
-		{
-		for (JIndex j=0; j<kPseudotranslateCount; j++)
-			{
-			if (c == kPseudotranslateList[j].c)
-				{
-				iter.Insert(kPseudotranslateList[j].s);
-				iter.SkipNext();
-				}
-			}
-		}
-
-	s->Prepend(kPseudotranslatePrefix);
-	s->Append(kPseudotranslateSuffix);
-}
+/******************************************************************************
+ JStringManager.cpp
+
+	Stores a hash table of strings for use by the program.  Each string is
+	associated with a unique id, which is also a string.  ID's typically
+	have the form "name::class".
+
+	Every application must register a unique signature.  Each registered
+	directory is searched for the file <signature>_$LANG and then
+	<signature>.  The first one that is found is loaded into the hash table.
+
+	Each data file has the format:
+
+		file format (ASCII digits followed by ASCII newline)
+		# comment
+		id "string"
+
+	The comment ends at the end of the line.  Inside the string, quotes and
+	backslashes must be preceded by a backslash.
+
+	Certain strings cannot be overridden because tampering with them
+	would be considered illegal.  These include VERSION, COPYRIGHT, and
+	LICENSE.
+
+	Menus present a special case.  If one puts the entire menu definition
+	into the database as a single item, then an outdated database file may
+	have the wrong number of menu items.  The safe solution is to store
+	each item's text as a separate string, keyed to the ID of the menu item.
+
+	Pseudotranslation is useful for testing layout expansion and for
+	catching string concatenation (which should instead be done via
+	parameter insertion).
+
+	BASE CLASS = public JStringPtrMap<JString>
+
+	Copyright (C) 2000 by John Lindal.  All rights reserved.
+
+ *****************************************************************************/
+
+#include <JStringManager.h>
+#include <JStringPtrMapCursor.h>
+#include <JSubstitute.h>
+#include <JStringIterator.h>
+#include <jDirUtil.h>
+#include <jStreamUtil.h>
+#include <jGlobals.h>
+#include <fstream>
+#include <strstream>
+#include <jAssert.h>
+
+static const JString theDataDirName("string_data", 0, kJFalse);
+JBoolean JStringManager::thePseudotranslationFlag = kJFalse;
+
+// non-overridable strings
+
+static const JUtf8Byte* kNoOverrideID[] =
+{
+	"VERSION",
+	"COPYRIGHT",
+	"LICENSE"
+};
+
+const JSize kNoOverrideIDCount = sizeof(kNoOverrideID) / sizeof(JUtf8Byte*);
+
+/******************************************************************************
+ Constructor
+
+ *****************************************************************************/
+
+JStringManager::JStringManager()
+	:
+	// does kDeleteAll make quitting too slow? -- apparently not
+	JStringPtrMap<JString>(JPtrArrayT::kDeleteAll)
+{
+	itsReplaceEngine = jnew JSubstitute;
+	assert( itsReplaceEngine != NULL );
+}
+
+/******************************************************************************
+ Destructor
+
+ *****************************************************************************/
+
+JStringManager::~JStringManager()
+{
+	jdelete itsReplaceEngine;
+}
+
+/******************************************************************************
+ Get
+
+ *****************************************************************************/
+
+static const JString theMissingString("<string not found>", 0, kJFalse);
+
+const JString&
+JStringManager::Get
+	(
+	const JUtf8Byte* id
+	)
+	const
+{
+	const JString* s;
+	if (GetElement(JString(id, 0, kJFalse), &s))
+		{
+		assert( s != NULL );
+		}
+	else
+		{
+		s = &theMissingString;
+		}
+	return *s;
+}
+
+/******************************************************************************
+ ReportError
+
+	Replaces $err in the specified string with the error message and
+	calls JUserNotification::ReportError().
+
+	This is more helpful to the user than calling JError::ReportError()
+
+ *****************************************************************************/
+
+void
+JStringManager::ReportError
+	(
+	const JUtf8Byte*	id,
+	const JError&		err
+	)
+	const
+{
+	if (!err.OK())
+		{
+		ReportError(id, err.GetMessage());
+		}
+}
+
+void
+JStringManager::ReportError
+	(
+	const JUtf8Byte*	id,
+	const JString&		message
+	)
+	const
+{
+	const JUtf8Byte* map[] =
+		{
+		"err", message.GetBytes()
+		};
+	const JString s = Get(id, map, sizeof(map));
+	(JGetUserNotification())->ReportError(s);
+}
+
+/******************************************************************************
+ Get
+
+	Uses the given associative array to replace $ variables in the
+	specified string and then returns the result.  'size' must be the
+	result of sizeof(map).
+
+ *****************************************************************************/
+
+JString
+JStringManager::Get
+	(
+	const JUtf8Byte*	id,
+	const JUtf8Byte*	map[],
+	const JSize			size
+	)
+	const
+{
+	JString s = Get(id);
+	Replace(&s, map, size);
+	return s;
+}
+
+/******************************************************************************
+ GetReplaceEngine
+
+	Resets the replace engine and returns a pointer to it so clients
+	can use it.
+
+ *****************************************************************************/
+
+JSubstitute*
+JStringManager::GetReplaceEngine()
+	const
+{
+	itsReplaceEngine->Reset();
+	itsReplaceEngine->IgnoreUnrecognized(kJTrue);
+	return itsReplaceEngine;
+}
+
+/******************************************************************************
+ Replace
+
+	Uses the given associative array to replace $ variables in the given
+	string.  'size' must be the result of sizeof(map).
+
+ *****************************************************************************/
+
+void
+JStringManager::Replace
+	(
+	JString*			str,
+	const JUtf8Byte*	map[],
+	const JSize			size
+	)
+	const
+{
+	JSubstitute* r = GetReplaceEngine();
+
+	const JSize count = size/(2*sizeof(JUtf8Byte*));
+	for (JIndex i=0; i<count; i++)
+		{
+		r->DefineVariable(map[2*i], JString(map[2*i+1], 0, kJFalse));
+		}
+
+	r->Substitute(str);
+}
+
+/******************************************************************************
+ Register
+
+	We have to merge the defaults first in case the file is outdated or does
+	not include all necessary strings.
+
+	defaultDataSize should be the result of sizeof().
+
+ *****************************************************************************/
+
+void
+JStringManager::Register
+	(
+	const JUtf8Byte*	signature,
+	const JUtf8Byte**	defaultData
+	)
+{
+	JString tempFileName;
+	const JError err = JCreateTempFile(&tempFileName);
+	if (!err.OK())
+		{
+		return;
+		}
+
+	{
+	std::ofstream tempFile(tempFileName.GetBytes());
+
+	JIndex i = 0;
+	while (defaultData[i] != NULL)
+		{
+		tempFile.write(defaultData[i], strlen(defaultData[i]));
+		i++;
+		}
+	}
+	MergeFile(tempFileName);
+	JRemoveFile(tempFileName);
+
+	if (!JString::IsEmpty(signature))
+		{
+		JString locale(getenv("LANG"), 0);
+
+		// remove character set
+
+		JStringIterator iter(&locale);
+		if (iter.Next("."))
+			{
+			iter.SkipPrev();
+			iter.RemoveAllNext();
+			}
+
+		// split locale into language & country
+
+		JPtrArray<JString> localeParts(JPtrArrayT::kDeleteAll);
+		locale.Split("_", &localeParts);
+
+		const JString* language = localeParts.GetElement(1);
+
+		JString path[2];
+		JGetDataDirectories(JString(signature, 0, kJFalse), theDataDirName, path, path+1);
+
+		// merge system first, then user
+
+		JString name;
+		for (JIndex i=0; i<2; i++)
+			{
+			if (!path[i].IsEmpty() && JDirectoryReadable(path[i]))
+				{
+				name = JCombinePathAndName(path[i], locale);
+				if (MergeFile(name))
+					{
+					continue;
+					}
+
+				name = JCombinePathAndName(path[i], *language);
+				if (MergeFile(name))
+					{
+					continue;
+					}
+				}
+			}
+		}
+}
+
+/******************************************************************************
+ MergeFile
+
+	If debug, prints every string ID that it finds to stdout.
+
+ *****************************************************************************/
+
+JBoolean
+JStringManager::MergeFile
+	(
+	const JString&	fileName,
+	const JBoolean	debug
+	)
+{
+	std::ifstream input(fileName.GetBytes());
+	if (!input.good())
+		{
+		return kJFalse;
+		}
+
+	if (!MergeFile(input, debug))
+		{
+		std::cerr << "Unable to load " << fileName << std::endl;
+		return kJFalse;
+		}
+
+	return kJTrue;
+}
+
+JBoolean
+JStringManager::MergeFile
+	(
+	std::istream&	input,
+	const JBoolean	debug
+	)
+{
+	JUInt format;
+	input >> format;
+	if (format != kASCIIFormat && format != kUTF8Format)
+		{
+		std::cerr << "Invalid string file format: " << format << std::endl;
+		return kJFalse;
+		}
+
+	JString id;
+	while (1)
+		{
+		input >> std::ws;
+		while (!input.eof() && input.peek() == '#')		// peek() at eof sets fail()
+			{
+			JIgnoreLine(input);
+			input >> std::ws;
+			}
+		if (input.eof() || input.fail())
+			{
+			break;
+			}
+
+		id = JReadUntilws(input);
+		if (debug)
+			{
+			std::cout << id << std::endl;
+			}
+		if (input.eof() || input.fail())
+			{
+			break;
+			}
+
+		JString* s = jnew JString;
+		assert( s != NULL );
+
+		input >> *s;
+		if (input.eof() || input.fail())
+			{
+			jdelete s;
+			break;
+			}
+
+		if (CanOverride(id))
+			{
+			if (thePseudotranslationFlag)
+				{
+				Pseudotranslate(s);
+				}
+			SetElement(id, s, JPtrArrayT::kDelete);
+			}
+		else if (!SetNewElement(id, s))
+			{
+			jdelete s;
+			}
+		}
+
+	return kJTrue;
+}
+
+/******************************************************************************
+ CanOverride (static)
+
+ *****************************************************************************/
+
+JBoolean
+JStringManager::CanOverride
+	(
+	const JString& id
+	)
+{
+	for (JIndex i=0; i<kNoOverrideIDCount; i++)
+		{
+		if (id == kNoOverrideID[i])
+			{
+			return kJFalse;
+			}
+		}
+
+	return kJTrue;
+}
+
+/******************************************************************************
+ WriteFile
+
+ *****************************************************************************/
+
+void
+JStringManager::WriteFile
+	(
+	std::ostream& output
+	)
+	const
+{
+	output << (long) kUTF8Format << std::endl;
+
+	JStringPtrMapCursor<JString> cursor(const_cast<JStringManager*>(this));
+	while (cursor.Next())
+		{
+		cursor.GetKey().Print(output);
+		output << ' ' << *(cursor.GetValue()) << std::endl;
+		}
+}
+
+/******************************************************************************
+ Pseudotranslate (static private)
+
+ *****************************************************************************/
+
+static const JUtf8Byte* kPseudotranslatePrefix = "[\xE6\x96\x87\xE5\xAD\x97";
+static const JUtf8Byte* kPseudotranslateSuffix = "??]";
+
+struct Pseudotranslation
+{
+	const JUtf8Byte  c;
+	const JUtf8Byte* s;
+};
+
+static const Pseudotranslation kPseudotranslateList[] =
+{
+	{ 'A', "\xC3\x85" },
+	{ 'a', "\xC3\xA5" },
+	{ 'E', "\xC3\x89" },
+	{ 'e', "\xC3\xA9" },
+	{ 'I', "\xC3\x8E" },
+	{ 'i', "\xC3\xAE" },
+	{ 'O', "\xC3\x98" },
+	{ 'o', "\xC3\xB8" },
+	{ 'U', "\xC3\x9C" },
+	{ 'u', "\xC3\xBC" },
+	{ 'C', "\xC3\x87" },
+	{ 'c', "\xC3\xA7" },
+	{ 'G', "\xC4\x9C" },
+	{ 'g', "\xC4\x9D" },
+	{ 'K', "\xC6\x98" },
+	{ 'k', "\xC6\x99" },
+	{ 'N', "\xC3\x91" },
+	{ 'n', "\xC3\xB1" },
+	{ 'R', "\xD0\xAF" },
+	{ 'r', "\xD1\x8F" },
+	{ 'S', "\xC5\xA0" },
+	{ 's', "\xC5\xA1" },
+	{ 'U', "\xC3\x9C" },
+	{ 'u', "\xC3\xBC" },
+	{ 'W', "\xE1\xBA\x80" },
+	{ 'w', "\xE1\xBA\x81" },
+	{ '$', "\xC2\xA4" },
+	{ '.', "\xEF\xBD\xA1" },
+	{ '?', "\xC2\xBF" }
+};
+
+const JSize kPseudotranslateCount = sizeof(kPseudotranslateList)/sizeof(Pseudotranslation);
+
+void
+JStringManager::Pseudotranslate
+	(
+	JString* s
+	)
+{
+	JStringIterator iter(s);
+	JUtf8Character c;
+	while (iter.Next(&c))
+		{
+		for (JIndex j=0; j<kPseudotranslateCount; j++)
+			{
+			if (c == kPseudotranslateList[j].c)
+				{
+				iter.Insert(kPseudotranslateList[j].s);
+				iter.SkipNext();
+				}
+			}
+		}
+
+	s->Prepend(kPseudotranslatePrefix);
+	s->Append(kPseudotranslateSuffix);
+}