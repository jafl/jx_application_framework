--- conflicted
+++ resolved
@@ -1,345 +1,340 @@
-/******************************************************************************
- compile_jstrings.cpp
-
-	Program to create a source file from a set of JStringManager data files.
-
-	Copyright (C) 2000 by John Lindal. All rights reserved.
-
- ******************************************************************************/
-
-#include <JStringManager.h>
-#include <JPtrArray-JString.h>
-#include <JMinMax.h>
-#include <jFStreamUtil.h>
-#include <jStreamUtil.h>
-#include <jFileUtil.h>
-#include <jVCSUtil.h>
-#include <jCommandLine.h>
-#include <JMinMax.h>
-#include <sstream>
-#include <stdlib.h>
-#include <jAssert.h>
-
-// Constants
-
-static const JUtf8Byte* kVersionStr =
-
-	"compile_jstrings 1.1.0\n"
-	"\n"
-	"Copyright (C) 2000-05 John Lindal.  All rights reserved.\n"
-	"\n"
-	"http://www.newplanetsoftware.com/jx/";
-
-// Prototypes
-
-void GetOptions(const JSize argc, char* argv[],
-				JPtrArray<JString>* inputFileList,
-				JString* dataVarName, JString* outputFileName,
-				JString* databaseFileName, JBoolean* debug);
-
-void PrintHelp();
-void PrintVersion();
-
-/******************************************************************************
- main
-
- ******************************************************************************/
-
-int
-main
-	(
-	int		argc,
-	char*	argv[]
-	)
-{
-	// parse the command line options
-
-	JPtrArray<JString> inputFileList(JPtrArrayT::kDeleteAll);
-	JString dataVarName, outputFileName, databaseFileName;
-	JBoolean debug;
-	GetOptions(argc, argv, &inputFileList,
-			   &dataVarName, &outputFileName, &databaseFileName, &debug);
-
-	const JSize inputCount = inputFileList.GetElementCount();
-
-	// check mod times of input files
-/*
-	This doesn't work because compiling different versions of the program
-	requires different sets of string files, none of which may have been
-	modified in a long time.  The output file still needs to be re-built,
-	however!
-
-	time_t outputTime;
-	if ((JGetModificationTime(outputFileName, &outputTime)).OK())
-		{
-		JBoolean changed = kJFalse;
-
-		for (JIndex i=1; i<=inputCount; i++)
-			{
-			const JString* inputFileName = inputFileList.NthElement(i);
-			time_t t;
-			if (!(JGetModificationTime(*inputFileName, &t)).OK())
-				{
-				std::cerr << argv[0] << ":  " << *inputFileName << " does not exist" << std::endl;
-				return 1;
-				}
-			else if (t >= outputTime)
-				{
-				changed = kJTrue;
-				break;
-				}
-			}
-
-		if (!changed)
-			{
-			return 0;
-			}
-		}
-*/
-	// process the input files
-
-	JStringManager mgr;
-
-	for (JIndex i=1; i<=inputCount; i++)
-		{
-		const JString* inputFileName = inputFileList.NthElement(i);
-		if (JDirectoryExists(*inputFileName))
-			{
-			continue;
-			}
-
-		std::ifstream input(*inputFileName);
-		if (!input.good())
-			{
-			std::cerr << argv[0] << ":  unable to open " << *inputFileName << std::endl;
-			return 1;
-			}
-		mgr.MergeFile(input, debug);
-		if (input.fail())
-			{
-			std::cerr << argv[0] << ":  error while reading " << *inputFileName << std::endl;
-			return 1;
-			}
-		}
-
-	// generate the output file
-
-	std::ostringstream data1;
-	mgr.WriteFile(data1);
-
-	JString data1Str = data1.str();
-	if (!databaseFileName.IsEmpty())
-		{
-		std::ofstream dbOutput(databaseFileName);
-		data1Str.Print(dbOutput);
-		}
-
-	if (!outputFileName.IsEmpty())
-		{
-		JIndex i = 1;
-		while (data1Str.LocateNextSubstring("\\", &i))
-			{
-			data1Str.ReplaceSubstring(i,i, "\\\\");
-			i += 2;
-			}
-		i = 1;
-		while (data1Str.LocateNextSubstring("\"", &i))
-			{
-			data1Str.ReplaceSubstring(i,i, "\\\"");
-			i += 2;
-			}
-		i = 1;
-		while (data1Str.LocateNextSubstring("\n", &i))
-			{
-			data1Str.ReplaceSubstring(i,i, "\\n");
-			i += 2;
-			}
-
-		std::ostringstream data2;
-<<<<<<< HEAD
-		data2 << "#include <jTypes.h>" << endl;
-		data2 << "static const JUtf8Byte* ";
-=======
-		data2 << "#include <jTypes.h>" << std::endl;
-		data2 << "static const JCharacter* ";
->>>>>>> f69490b4
-		dataVarName.Print(data2);
-		data2 << "[] = {" << std::endl;
-
-		// Visual C++ cannot handle file with more than 2048 characters on a line
-		// and cannot compile string constant more than 2048 characters!
-
-		const JSize l1 = data1Str.GetLength();
-		for (i=0; i<l1; )
-			{
-			JSize l2 = JMin((JSize) 2040, l1 - i);
-			while (l2 > 0 && data1Str.GetCharacter(i+l2) == '\\')
-				{
-				l2--;
-				}
-			assert( l2 > 0 );
-
-			data2 << "\"";
-			data2.write(((const char*) data1Str) + i, l2);
-			data2 << "\"," << std::endl;
-
-			i += l2;
-			}
-
-		data2 << "NULL };" << std::endl;
-
-		// if the file won't change, don't re-write it
-
-		const JString s2 = data2.str();
-		if (JFileExists(outputFileName))
-			{
-			JString origData;
-			JReadFile(outputFileName, &origData);
-			if (origData == s2)
-				{
-				JUpdateCVSIgnore(outputFileName);
-				return 0;
-				}
-			}
-
-		// write file
-
-		std::ofstream output(outputFileName);
-		s2.Print(output);
-
-		if (!output.good())
-			{
-			std::cerr << argv[0] << ":  unable to write to " << outputFileName << std::endl;
-			return 1;
-			}
-
-		JUpdateCVSIgnore(outputFileName);
-		}
-
-	return 0;
-}
-
-/******************************************************************************
- GetOptions
-
-	Modify the defaults based on the command line options.
-
- ******************************************************************************/
-
-void
-GetOptions
-	(
-	const JSize			argc,
-	char*				argv[],
-	JPtrArray<JString>*	inputFileList,
-	JString*			dataVarName,
-	JString*			outputFileName,
-	JString*			databaseFileName,
-	JBoolean*			debug
-	)
-{
-	inputFileList->CleanOut();
-	dataVarName->Clear();
-	outputFileName->Clear();
-	databaseFileName->Clear();
-	*debug = kJFalse;
-
-	JIndex index = 1;
-	while (index < argc)
-		{
-		if (JIsVersionRequest(argv[index]))
-			{
-			PrintVersion();
-			exit(0);
-			}
-		else if (JIsHelpRequest(argv[index]))
-			{
-			PrintHelp();
-			exit(0);
-			}
-
-		else if (strcmp(argv[index], "--code") == 0)
-			{
-			JCheckForValues(2, &index, argc, argv);
-			*dataVarName    = argv[index];
-			*outputFileName = argv[index+1];
-			index++;
-			}
-
-		else if (strcmp(argv[index], "--db") == 0)
-			{
-			JCheckForValues(1, &index, argc, argv);
-			*databaseFileName = argv[index];
-			}
-
-		else if (strcmp(argv[index], "--debug") == 0)
-			{
-			*debug = kJTrue;
-			}
-
-		else if (argv[index][0] == '-')
-			{
-			std::cerr << argv[0] << ": unknown command line option: " << argv[index] << std::endl;
-			}
-
-		else
-			{
-			JString* inputFileName = jnew JString(argv[index]);
-			assert( inputFileName != NULL );
-
-			if (inputFileName->EndsWith("~") ||
-				inputFileName->BeginsWith("#"))
-				{
-				jdelete inputFileName;
-				}
-			else
-				{
-				inputFileList->Append(inputFileName);
-				}
-			}
-
-		index++;
-		}
-
-	if (inputFileList->IsEmpty())
-		{
-		std::cerr << argv[0] << ": no input files" << std::endl;
-		exit(1);
-		}
-}
-
-/******************************************************************************
- PrintHelp
-
- ******************************************************************************/
-
-void
-PrintHelp()
-{
-	std::cout << std::endl;
-	std::cout << kVersionStr << std::endl;
-	std::cout << std::endl;
-	std::cout << "This program builds a source file defining a char* that can be used" << std::endl;
-	std::cout << "as the default data for JStringManager." << std::endl;
-	std::cout << std::endl;
-	std::cout << "Usage:  [options] input_file [input_file ...] " << std::endl;
-	std::cout << std::endl;
-	std::cout << "-h      prints help" << std::endl;
-	std::cout << "-v      prints version information" << std::endl;
-	std::cout << "--code  var_name output_file: generates source file defining var_name" << std::endl;
-	std::cout << "--db    output_file: generates string database file from input files" << std::endl;
-	std::cout << std::endl;
-}
-
-/******************************************************************************
- PrintVersion
-
- ******************************************************************************/
-
-void
-PrintVersion()
-{
-	std::cout << std::endl;
-	std::cout << kVersionStr << std::endl;
-	std::cout << std::endl;
-}
+/******************************************************************************
+ compile_jstrings.cpp
+
+	Program to create a source file from a set of JStringManager data files.
+
+	Copyright (C) 2000 by John Lindal. All rights reserved.
+
+ ******************************************************************************/
+
+#include <JStringManager.h>
+#include <JPtrArray-JString.h>
+#include <JMinMax.h>
+#include <jFStreamUtil.h>
+#include <jStreamUtil.h>
+#include <jFileUtil.h>
+#include <jVCSUtil.h>
+#include <jCommandLine.h>
+#include <JMinMax.h>
+#include <sstream>
+#include <stdlib.h>
+#include <jAssert.h>
+
+// Constants
+
+static const JUtf8Byte* kVersionStr =
+
+	"compile_jstrings 1.1.0\n"
+	"\n"
+	"Copyright (C) 2000-05 John Lindal.  All rights reserved.\n"
+	"\n"
+	"http://www.newplanetsoftware.com/jx/";
+
+// Prototypes
+
+void GetOptions(const JSize argc, char* argv[],
+				JPtrArray<JString>* inputFileList,
+				JString* dataVarName, JString* outputFileName,
+				JString* databaseFileName, JBoolean* debug);
+
+void PrintHelp();
+void PrintVersion();
+
+/******************************************************************************
+ main
+
+ ******************************************************************************/
+
+int
+main
+	(
+	int		argc,
+	char*	argv[]
+	)
+{
+	// parse the command line options
+
+	JPtrArray<JString> inputFileList(JPtrArrayT::kDeleteAll);
+	JString dataVarName, outputFileName, databaseFileName;
+	JBoolean debug;
+	GetOptions(argc, argv, &inputFileList,
+			   &dataVarName, &outputFileName, &databaseFileName, &debug);
+
+	const JSize inputCount = inputFileList.GetElementCount();
+
+	// check mod times of input files
+/*
+	This doesn't work because compiling different versions of the program
+	requires different sets of string files, none of which may have been
+	modified in a long time.  The output file still needs to be re-built,
+	however!
+
+	time_t outputTime;
+	if ((JGetModificationTime(outputFileName, &outputTime)).OK())
+		{
+		JBoolean changed = kJFalse;
+
+		for (JIndex i=1; i<=inputCount; i++)
+			{
+			const JString* inputFileName = inputFileList.NthElement(i);
+			time_t t;
+			if (!(JGetModificationTime(*inputFileName, &t)).OK())
+				{
+				std::cerr << argv[0] << ":  " << *inputFileName << " does not exist" << std::endl;
+				return 1;
+				}
+			else if (t >= outputTime)
+				{
+				changed = kJTrue;
+				break;
+				}
+			}
+
+		if (!changed)
+			{
+			return 0;
+			}
+		}
+*/
+	// process the input files
+
+	JStringManager mgr;
+
+	for (JIndex i=1; i<=inputCount; i++)
+		{
+		const JString* inputFileName = inputFileList.NthElement(i);
+		if (JDirectoryExists(*inputFileName))
+			{
+			continue;
+			}
+
+		std::ifstream input(*inputFileName);
+		if (!input.good())
+			{
+			std::cerr << argv[0] << ":  unable to open " << *inputFileName << std::endl;
+			return 1;
+			}
+		mgr.MergeFile(input, debug);
+		if (input.fail())
+			{
+			std::cerr << argv[0] << ":  error while reading " << *inputFileName << std::endl;
+			return 1;
+			}
+		}
+
+	// generate the output file
+
+	std::ostringstream data1;
+	mgr.WriteFile(data1);
+
+	JString data1Str = data1.str();
+	if (!databaseFileName.IsEmpty())
+		{
+		std::ofstream dbOutput(databaseFileName);
+		data1Str.Print(dbOutput);
+		}
+
+	if (!outputFileName.IsEmpty())
+		{
+		JIndex i = 1;
+		while (data1Str.LocateNextSubstring("\\", &i))
+			{
+			data1Str.ReplaceSubstring(i,i, "\\\\");
+			i += 2;
+			}
+		i = 1;
+		while (data1Str.LocateNextSubstring("\"", &i))
+			{
+			data1Str.ReplaceSubstring(i,i, "\\\"");
+			i += 2;
+			}
+		i = 1;
+		while (data1Str.LocateNextSubstring("\n", &i))
+			{
+			data1Str.ReplaceSubstring(i,i, "\\n");
+			i += 2;
+			}
+
+		std::ostringstream data2;
+		data2 << "#include <jTypes.h>" << std::endl;
+		data2 << "static const JUtf8Byte* ";
+		dataVarName.Print(data2);
+		data2 << "[] = {" << std::endl;
+
+		// Visual C++ cannot handle file with more than 2048 characters on a line
+		// and cannot compile string constant more than 2048 characters!
+
+		const JSize l1 = data1Str.GetLength();
+		for (i=0; i<l1; )
+			{
+			JSize l2 = JMin((JSize) 2040, l1 - i);
+			while (l2 > 0 && data1Str.GetCharacter(i+l2) == '\\')
+				{
+				l2--;
+				}
+			assert( l2 > 0 );
+
+			data2 << "\"";
+			data2.write(((const char*) data1Str) + i, l2);
+			data2 << "\"," << std::endl;
+
+			i += l2;
+			}
+
+		data2 << "NULL };" << std::endl;
+
+		// if the file won't change, don't re-write it
+
+		const JString s2 = data2.str();
+		if (JFileExists(outputFileName))
+			{
+			JString origData;
+			JReadFile(outputFileName, &origData);
+			if (origData == s2)
+				{
+				JUpdateCVSIgnore(outputFileName);
+				return 0;
+				}
+			}
+
+		// write file
+
+		std::ofstream output(outputFileName);
+		s2.Print(output);
+
+		if (!output.good())
+			{
+			std::cerr << argv[0] << ":  unable to write to " << outputFileName << std::endl;
+			return 1;
+			}
+
+		JUpdateCVSIgnore(outputFileName);
+		}
+
+	return 0;
+}
+
+/******************************************************************************
+ GetOptions
+
+	Modify the defaults based on the command line options.
+
+ ******************************************************************************/
+
+void
+GetOptions
+	(
+	const JSize			argc,
+	char*				argv[],
+	JPtrArray<JString>*	inputFileList,
+	JString*			dataVarName,
+	JString*			outputFileName,
+	JString*			databaseFileName,
+	JBoolean*			debug
+	)
+{
+	inputFileList->CleanOut();
+	dataVarName->Clear();
+	outputFileName->Clear();
+	databaseFileName->Clear();
+	*debug = kJFalse;
+
+	JIndex index = 1;
+	while (index < argc)
+		{
+		if (JIsVersionRequest(argv[index]))
+			{
+			PrintVersion();
+			exit(0);
+			}
+		else if (JIsHelpRequest(argv[index]))
+			{
+			PrintHelp();
+			exit(0);
+			}
+
+		else if (strcmp(argv[index], "--code") == 0)
+			{
+			JCheckForValues(2, &index, argc, argv);
+			*dataVarName    = argv[index];
+			*outputFileName = argv[index+1];
+			index++;
+			}
+
+		else if (strcmp(argv[index], "--db") == 0)
+			{
+			JCheckForValues(1, &index, argc, argv);
+			*databaseFileName = argv[index];
+			}
+
+		else if (strcmp(argv[index], "--debug") == 0)
+			{
+			*debug = kJTrue;
+			}
+
+		else if (argv[index][0] == '-')
+			{
+			std::cerr << argv[0] << ": unknown command line option: " << argv[index] << std::endl;
+			}
+
+		else
+			{
+			JString* inputFileName = jnew JString(argv[index]);
+			assert( inputFileName != NULL );
+
+			if (inputFileName->EndsWith("~") ||
+				inputFileName->BeginsWith("#"))
+				{
+				jdelete inputFileName;
+				}
+			else
+				{
+				inputFileList->Append(inputFileName);
+				}
+			}
+
+		index++;
+		}
+
+	if (inputFileList->IsEmpty())
+		{
+		std::cerr << argv[0] << ": no input files" << std::endl;
+		exit(1);
+		}
+}
+
+/******************************************************************************
+ PrintHelp
+
+ ******************************************************************************/
+
+void
+PrintHelp()
+{
+	std::cout << std::endl;
+	std::cout << kVersionStr << std::endl;
+	std::cout << std::endl;
+	std::cout << "This program builds a source file defining a char* that can be used" << std::endl;
+	std::cout << "as the default data for JStringManager." << std::endl;
+	std::cout << std::endl;
+	std::cout << "Usage:  [options] input_file [input_file ...] " << std::endl;
+	std::cout << std::endl;
+	std::cout << "-h      prints help" << std::endl;
+	std::cout << "-v      prints version information" << std::endl;
+	std::cout << "--code  var_name output_file: generates source file defining var_name" << std::endl;
+	std::cout << "--db    output_file: generates string database file from input files" << std::endl;
+	std::cout << std::endl;
+}
+
+/******************************************************************************
+ PrintVersion
+
+ ******************************************************************************/
+
+void
+PrintVersion()
+{
+	std::cout << std::endl;
+	std::cout << kVersionStr << std::endl;
+	std::cout << std::endl;
+}