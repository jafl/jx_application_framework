--- conflicted
+++ resolved
@@ -3,20 +3,13 @@
 
 	Program to generate JX code from an fdesign .fd file.
 
-	Copyright (C) 1996-2017 by John Lindal. All rights reserved.
-
- ******************************************************************************/
-
-<<<<<<< HEAD
-#include <JXLibVersion.h>
-#include <jGlobals.h>
+	Copyright (C) 1996-2018 by John Lindal. All rights reserved.
+
+ ******************************************************************************/
+
 #include <JStringManager.h>
 #include <JStringIterator.h>
-=======
-#include <JPtrArray-JString.h>
->>>>>>> bb80ac2a
 #include <JRegex.h>
-#include <JTextEditor.h>
 #include <JPtrArray-JString.h>
 #include <jTextUtil.h>
 #include <jFStreamUtil.h>
@@ -37,13 +30,9 @@
 
 static const JUtf8Byte* kVersionStr =
 
-<<<<<<< HEAD
 	"jxlayout 5.0.0\n"
-=======
-	"jxlayout 4.1.0\n"
->>>>>>> bb80ac2a
 	"\n"
-	"Copyright (C) 1996-2017 John Lindal.  All rights reserved.";
+	"Copyright (C) 1996-2018 John Lindal.  All rights reserved.";
 
 static const JUtf8Byte* kBackupSuffix = "~";
 
@@ -167,18 +156,11 @@
 				  JPtrArray<JString>* backupList);
 JBoolean ShouldGenerateForm(const JString& form, const JPtrArray<JString>& list);
 JBoolean ShouldBackupForm(const JString& form, JPtrArray<JString>* list);
-<<<<<<< HEAD
-void GenerateCode(std::istream& input, std::ostream& output, const JString& stringPath,
-				  const JString& formName, const JString& tagName,
-				  const JString& userTopEnclVarName, const JUtf8Byte* indent,
-				  JPtrArray<JString>* objTypes, JPtrArray<JString>* objNames);
-=======
 JBoolean GenerateCode(std::istream& input, std::ostream& output, const JString& stringPath,
 					  const JString& formName, const JString& tagName,
-					  const JString& userTopEnclVarName, const JCharacter* indent,
+					  const JString& userTopEnclVarName, const JUtf8Byte* indent,
 					  const JBoolean requireObjectNames,
 					  JPtrArray<JString>* objTypes, JPtrArray<JString>* objNames);
->>>>>>> bb80ac2a
 void GenerateHeader(std::ostream& output, const JPtrArray<JString>& objTypes,
 					const JPtrArray<JString>& objNames, const JUtf8Byte* indent);
 
@@ -438,18 +420,13 @@
 
 	JPtrArray<JString> objTypes(JPtrArrayT::kDeleteAll),
 					   objNames(JPtrArrayT::kDeleteAll);
-<<<<<<< HEAD
-	GenerateCode(input, outputCode, stringPath, formName, tagName, enclName,
-				 indent.GetBytes(), &objTypes, &objNames);
-=======
 	if (!GenerateCode(input, outputCode, stringPath, formName, tagName, enclName,
-					  indent, requireObjectNames, &objTypes, &objNames))
+					  indent.GetBytes(), requireObjectNames, &objTypes, &objNames))
 		{
 		outputCode.close();
-		remove(tempCodeFileName);
+		JRemoveFile(tempCodeFileName);
 		return;
 		}
->>>>>>> bb80ac2a
 
 	// copy code file contents after end delimiter
 
@@ -586,12 +563,8 @@
 	const JString&		formName,
 	const JString&		tagName,
 	const JString&		userTopEnclVarName,
-<<<<<<< HEAD
 	const JUtf8Byte*	indent,
-=======
-	const JCharacter*	indent,
 	const JBoolean		requireObjectNames,
->>>>>>> bb80ac2a
 	JPtrArray<JString>*	objTypes,
 	JPtrArray<JString>*	objNames
 	)
@@ -774,8 +747,41 @@
 		JString* varName = jnew JString(JReadLine(input));
 		assert( varName != NULL );
 		RemoveIdentifier(kObjNameMarker, varName);
-<<<<<<< HEAD
-		if (varName->IsEmpty())
+
+		// callback (ignored)
+
+		JIgnoreLine(input);
+
+		// callback argument
+
+		JString cbArg = JReadLine(input);
+		RemoveIdentifier(kObjCBArgMarker, &cbArg);
+
+		JString cbArgExtra;
+		do
+			{
+			cbArgExtra = JReadLine(input);
+			cbArgExtra.TrimWhitespace();
+			}
+			while (!cbArgExtra.IsEmpty());
+
+		// don't bother to generate code for initial box
+		// if it is FL_BOX, FL_FLAT_BOX, FL_COL1
+
+		if (i==1 && flClass == "FL_BOX" && flType == "FL_FLAT_BOX" && col1 == "FL_COL1")
+			{
+			rectList.RemoveElement(objCount);
+			continue;
+			}
+
+		// variable name
+
+		if (varName->IsEmpty() && requireObjectNames)
+			{
+			std::cerr << "FAILED - Names are required for all objects" << std::endl;
+			return kJFalse;
+			}
+		else if (varName->IsEmpty())
 			{
 			isInstanceVar.AppendElement(kJFalse);
 			GetTempVarName(tagName, varName, *objNames);
@@ -787,7 +793,7 @@
 				  varName->GetLastCharacter()  == '>'))
 			{
 			isInstanceVar.AppendElement(kJFalse);
-			isLocal = JI2B( varName->GetFirstCharacter() == '(' );
+			isLocal  = JI2B( varName->GetFirstCharacter() == '(' );
 
 			JStringIterator iter(varName);
 			iter.SkipNext();
@@ -795,66 +801,6 @@
 			iter.MoveTo(kJIteratorStartAtEnd, 0);
 			iter.SkipPrev();
 			iter.RemoveAllNext();
-			}
-		else
-			{
-			isInstanceVar.AppendElement(kJTrue);
-			}
-		objNames->Append(varName);
-=======
->>>>>>> bb80ac2a
-
-		// callback (ignored)
-
-		JIgnoreLine(input);
-
-		// callback argument
-
-		JString cbArg = JReadLine(input);
-		RemoveIdentifier(kObjCBArgMarker, &cbArg);
-
-		JString cbArgExtra;
-		do
-			{
-			cbArgExtra = JReadLine(input);
-			cbArgExtra.TrimWhitespace();
-			}
-			while (!cbArgExtra.IsEmpty());
-
-		// don't bother to generate code for initial box
-		// if it is FL_BOX, FL_FLAT_BOX, FL_COL1
-
-		if (i==1 && flClass == "FL_BOX" && flType == "FL_FLAT_BOX" && col1 == "FL_COL1")
-			{
-			rectList.RemoveElement(objCount);
-			continue;
-			}
-
-		// variable name
-
-		if (varName->IsEmpty() && requireObjectNames)
-			{
-			std::cerr << "FAILED - Names are required for all objects" << std::endl;
-			return kJFalse;
-			}
-		else if (varName->IsEmpty())
-			{
-			isInstanceVar.AppendElement(kJFalse);
-			GetTempVarName(tagName, varName, *objNames);
-			isLocal = kJTrue;
-			}
-		else if (varName->GetFirstCharacter() == '(' &&
-				 varName->GetLastCharacter()  == ')')
-			{
-			isInstanceVar.AppendElement(kJFalse);
-			isLocal  = kJTrue;
-			*varName = varName->GetSubstring(2, varName->GetLength()-1);
-			}
-		else if (varName->GetFirstCharacter() == '<' &&
-				 varName->GetLastCharacter()  == '>')
-			{
-			isInstanceVar.AppendElement(kJFalse);
-			*varName = varName->GetSubstring(2, varName->GetLength()-1);
 			}
 		else
 			{
@@ -1559,12 +1505,7 @@
 			JString jxColor;
 			if (ConvertXFormsColor(flColor, &jxColor))
 				{
-<<<<<<< HEAD
-				output << indent;
-				output << "const JFontStyle ";
-=======
 				output << indent << "const JFontStyle ";
->>>>>>> bb80ac2a
 				varName.Print(output);
 				output << "_style(";
 
