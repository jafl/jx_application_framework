--- conflicted
+++ resolved
@@ -170,14 +170,9 @@
 		const JSize count = itsBPList->GetElementCount();
 		for (JIndex i=1; i<=count; i++)
 			{
-<<<<<<< HEAD
 			CMBreakpoint* bp = itsBPList->GetElement(i);
-			if (bp->GetFunctionName() == loc.GetFunctionName())
-=======
-			CMBreakpoint* bp = itsBPList->NthElement(i);
 			if (bp->GetFunctionName() == loc.GetFunctionName() ||
 				bp->GetFunctionName().BeginsWith(fn))
->>>>>>> 9be5dafd
 				{
 				list->Append(bp);
 				}
