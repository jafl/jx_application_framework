--- conflicted
+++ resolved
@@ -47,11 +47,7 @@
 LLDBRunBackgroundCommandTask::Perform()
 {
 	LLDBLink* link = dynamic_cast<LLDBLink*>(CMGetLink());
-<<<<<<< HEAD
-	if (link != nullptr)
-=======
-	if (link != NULL && itsCmd != NULL)
->>>>>>> 2c76f7c6
+	if (link != nullptr && itsCmd != nullptr)
 		{
 		link->SendMedicCommandSync(itsCmd);
 		}
