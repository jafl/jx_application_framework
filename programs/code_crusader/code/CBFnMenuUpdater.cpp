--- conflicted
+++ resolved
@@ -181,12 +181,6 @@
 	JString fnName;
 	while (1)
 		{
-<<<<<<< HEAD
-		JString* fnName = jnew JString;
-		assert( fnName != nullptr );
-
-=======
->>>>>>> 65108cc6
 		input >> std::ws;
 		fnName = JReadUntil(input, '\t');	// fn name
 		if (input.eof() || input.fail())
