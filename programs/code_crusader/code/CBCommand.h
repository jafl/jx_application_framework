--- conflicted
+++ resolved
@@ -45,15 +45,9 @@
 
 	struct CmdInfo
 	{
-<<<<<<< HEAD
-		JString*					cmd;		// can be nullptr
+		JPtrArray<JString>*			cmd;		// can be nullptr
 		CBCommand*					cmdObj;		// can be nullptr
 		CBCommandManager::CmdInfo*	cmdInfo;	// nullptr if cmdObj==nullptr
-=======
-		JPtrArray<JString>*			cmd;		// can be NULL
-		CBCommand*					cmdObj;		// can be NULL
-		CBCommandManager::CmdInfo*	cmdInfo;	// NULL if cmdObj==NULL
->>>>>>> aa524366
 		JBoolean					isMakeDepend;
 
 		CmdInfo()
