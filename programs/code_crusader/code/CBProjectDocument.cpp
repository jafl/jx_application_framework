/******************************************************************************
 CBProjectDocument.cpp

	BASE CLASS = JXFileDocument

	Copyright (C) 1996-2001 by John Lindal.

 ******************************************************************************/

#include "CBProjectDocument.h"
#include "CBProjectTable.h"
#include "CBProjectTree.h"
#include "CBProjectNode.h"
#include "CBWaitForSymbolUpdateTask.h"
#include "CBDelaySymbolUpdateTask.h"
#include "CBFileListDirector.h"
#include "CBFileListTable.h"
#include "CBSymbolDirector.h"
#include "CBSymbolList.h"
#include "CBCTreeDirector.h"
#include "CBCTree.h"
#include "CBCPreprocessor.h"
#include "CBJavaTreeDirector.h"
#include "CBPHPTreeDirector.h"
#include "CBFileHistoryMenu.h"
#include "CBCommandManager.h"
#include "CBCommandMenu.h"
#include "CBCompileDocument.h"
#include "CBEditSearchPathsDialog.h"
#include "CBEditProjPrefsDialog.h"
#include "CBViewManPageDialog.h"
#include "CBFindFileDialog.h"
#include "CBDiffFileDialog.h"
#include "CBSearchTextDialog.h"
#include "CBRelPathCSF.h"
#include "CBNewProjectCSF.h"
#include "CBPTPrinter.h"
#include "CBDirList.h"
#include "CBDocumentMenu.h"
#include "cbFileVersions.h"
#include "cbActionDefs.h"
#include "cbGlobals.h"

#include <JXApplication.h>
#include <JXDisplay.h>
#include <JXWindow.h>
#include <JXStaticText.h>
#include <JXTextButton.h>
#include <JXScrollbarSet.h>
#include <JXMenuBar.h>
#include <JXToolBar.h>
#include <JXChooseSaveFile.h>
#include <JXProgressDisplay.h>
#include <JXProgressIndicator.h>
#include <JXWebBrowser.h>
#include <JXTimerTask.h>
#include <JXImage.h>

#include <JNamedTreeList.h>
#include <JTreeNode.h>
#include <JThisProcess.h>
#include <JOutPipeStream.h>
#include <jFileUtil.h>
#include <jVCSUtil.h>
#include <jFStreamUtil.h>
#include <jStreamUtil.h>
#include <jFStreamUtil.h>
#include <jSysUtil.h>
#include <sstream>
#include <sys/time.h>
#include <signal.h>
#include <jErrno.h>
#include <jAssert.h>

JBoolean CBProjectDocument::theReopenTextFilesFlag    = kJTrue;
JBoolean CBProjectDocument::theWarnOpenOldVersionFlag = kJFalse;
JString CBProjectDocument::theAddFilesFilter;

static const JUtf8Byte* kProjectFileSignature = "jx_browser_data";
const JSize kProjectFileSignatureLength       = strlen(kProjectFileSignature);
static const JUtf8Byte* kProjectFileSuffix    = ".jcc";

static const JString kDataDirectory(".jcc", kJFalse);

static const JUtf8Byte* kSettingFileSignature = "jx_browser_local_settings";
const JSize kSettingFileSignatureLength       = strlen(kSettingFileSignature);
static const JString kSettingFileName("prefs", kJFalse);

static const JUtf8Byte* kSymbolFileSignature  = "jx_browser_symbol_table";
const JSize kSymbolFileSignatureLength        = strlen(kSymbolFileSignature);
static const JString kSymbolFileName("symbols", kJFalse);

static const JUtf8Byte* kProjTemplateDir      = "project_templates";
static const JUtf8Byte* kTmplFileSignature    = "jx_browser_project_template";
const JSize kTmplFileSignatureLength          = strlen(kTmplFileSignature);
static const JUtf8Byte* kWizardFileSignature  = "jx_browser_project_wizard";
const JSize kWizardFileSignatureLength        = strlen(kWizardFileSignature);

const JSize kSafetySavePeriod = 600000;		// 10 minutes (milliseconds)

// File menu

static const JUtf8Byte* kFileMenuStr =
	"    New text file                  %k Meta-N       %i" kCBNewTextFileAction
	"  | New text file from template... %k Meta-Shift-N %i" kCBNewTextFileFromTmplAction
	"  | New project...                                 %i" kCBNewProjectAction
	"  | New shell...                                   %i" kCBNewShellAction
	"%l| Open...                        %k Meta-O       %i" kCBOpenSomethingAction
	"  | Recent projects"
	"  | Recent text files"
	"%l| Save                                           %i" kCBSaveFileAction
	"  | Save as template...                            %i" kCBSaveAsTemplateAction
	"%l| Page setup...                                  %i" kJXPageSetupAction
	"  | Print...                       %k Meta-P       %i" kJXPrintAction
	"%l| Close                          %k Meta-W       %i" kJXCloseWindowAction
	"  | Quit                           %k Meta-Q       %i" kJXQuitAction;

enum
{
	kNewTextEditorCmd = 1, kNewTextTemplateCmd, kNewProjectCmd, kNewShellCmd,
	kOpenSomethingCmd,
	kRecentProjectMenuCmd, kRecentTextMenuCmd,
	kSaveCmd, kSaveAsTemplateCmd,
	kPageSetupCmd, kPrintCmd,
	kCloseCmd, kQuitCmd
};

// Project menu

static const JUtf8Byte* kProjectMenuStr =
	"    Edit project configuration...                  %i" kCBEditMakeConfigAction
	"  | Update Makefile                                %i" kCBUpdateMakefileAction
	"%l| Update symbol database         %k Meta-U       %i" kCBUpdateClassTreeAction
	"  | Show symbol browser            %k Ctrl-F12     %i" kCBShowSymbolBrowserAction
	"  | Show C++ class tree                            %i" kCBShowCPPClassTreeAction
	"  | Show Java class tree                           %i" kCBShowJavaClassTreeAction
	"  | Show PHP class tree                            %i" kCBShowPHPClassTreeAction
	"  | Look up man page...            %k Meta-I       %i" kCBViewManPageAction
	"%l| Edit search paths...                           %i" kCBEditSearchPathsAction
	"  | Show file list                 %k Meta-Shift-F %i" kCBShowFileListAction
	"  | Find file...                   %k Meta-D       %i" kCBFindFileAction
	"  | Search files...                %k Meta-F       %i" kCBSearchFilesAction
	"  | Compare files...                               %i" kCBDiffFilesAction;

enum
{
	kOpenMakeConfigDlogCmd = 1, kUpdateMakefileCmd,
	kUpdateSymbolDBCmd, kShowSymbolBrowserCmd,
	kShowCTreeCmd, kShowJavaTreeCmd, kShowPHPTreeCmd,
	kViewManPageCmd,
	kEditSearchPathsCmd,
	kShowFileListCmd, kFindFileCmd, kSearchFilesCmd, kDiffFilesCmd
};

// Source menu

static const JUtf8Byte* kSourceMenuStr =
	"    New group                                                      %i" kCBNewProjectGroupAction
	"  | Add files...                                                   %i" kCBAddFilesToProjectAction
	"  | Add directory tree...                                          %i" kCBAddDirectoryTreeToProjectAction
	"  | Remove selected items          %k Backspace.                   %i" kCBRemoveFilesAction
	"%l| Open selected files            %k Left-dbl-click or Return     %i" kCBOpenSelectedFilesAction
	"  | Open complement files          %k Middle-dbl-click or Control-Tab %i" kCBOpenComplFilesAction
	"%l| Edit file path                 %k Meta-left-dbl-click          %i" kCBEditFilePathAction
	"  | Edit sub-project configuration                                 %i" kCBEditSubprojConfigAction
	"%l| Compare selected files with backup                             %i" kCBDiffSmartAction
	"  | Compare selected files with version control                    %i" kCBDiffVCSAction
	"  | Show selected files in file manager %k Meta-Return             %i" kCBOpenSelectedFileLocationsAction
	"%l| Save all                            %k Meta-Shift-S            %i" kCBSaveAllTextFilesAction
	"  | Close all                           %k Meta-Shift-W            %i" kCBCloseAllTextFilesAction;

enum
{
	kNewGroupCmd = 1, kAddFilesCmd, kAddDirTreeCmd, kRemoveSelCmd,
	kOpenFilesCmd, kOpenComplFilesCmd,
	kEditPathCmd, kEditSubprojConfigCmd,
	kDiffSmartCmd, kDiffVCSCmd, kShowLocationCmd,
	kSaveAllTextCmd, kCloseAllTextCmd
};

// Preferences menu

static const JUtf8Byte* kPrefsMenuStr =
	"    Project..."
	"  | Toolbar buttons..."
	"  | File types..."
	"  | External editors..."
	"  | File manager & web browser..."
	"  | Miscellaneous..."
	"%l| Save window size as default";

enum
{
	kProjectPrefsCmd = 1, kToolBarPrefsCmd,
	kEditFileTypesCmd, kChooseExtEditorsCmd,
	kShowLocationPrefsCmd, kMiscPrefsCmd,
	kSaveWindSizeCmd
};

// catch crashes during child process parsing

class ChildAssertHandler : public JAssertBase
{
	virtual int Assert(const JUtf8Byte* expr, const JUtf8Byte* file, const int line, const JUtf8Byte* message)
	{
		return JAssertBase::DefaultAssert(expr, file, line, message);
	}

	virtual void Abort()
	{
		exit(1);
	}
};

/******************************************************************************
 Constructor function (static)

 ******************************************************************************/

JBoolean
CBProjectDocument::Create
	(
	CBProjectDocument** doc
	)
{
	*doc = nullptr;

	CBNewProjectCSF csf;
	JString fullName;
	if (!csf.SaveFile(JGetString("SaveFilePrompt::CBProjectDocument"),
					  JString::empty,
					  JGetString("NewFileName::CBProjectDocument"),
					  &fullName))
		{
		return kJFalse;
		}

	JString tmplFile, tmplType;
	const JBoolean fromTemplate = csf.GetProjectTemplate(&tmplFile);
	if (fromTemplate)
		{
		const JBoolean ok = GetProjectTemplateType(tmplFile, &tmplType);
		assert( ok );
		}

	JString path, name;
	JSplitPathAndName(fullName, &path, &name);
	const JString meta = JCombinePathAndName(path, kDataDirectory);
	if (!JKillDirectory(meta))
		{
		(JGetUserNotification())->ReportError(JGetString("MetaDirectoryAlreadyExists::CBProjectDocument"));
		return kJFalse;
		}

	if (!fromTemplate || tmplType == kTmplFileSignature)
		{
		std::ofstream temp(fullName.GetBytes());
		if (!temp.good())
			{
			JGetUserNotification()->ReportError(JGetString("FileCreateFailed::CBProjectDocument"));
			return kJFalse;
			}
		temp.close();

		*doc = jnew CBProjectDocument(fullName, csf.GetMakefileMethod(),
									 fromTemplate, tmplFile);
		assert( *doc != nullptr );
		(**doc).SaveInCurrentFile();
		(**doc).Activate();
		return kJTrue;
		}
	else
		{
		assert( tmplType == kWizardFileSignature );

		if (fullName.EndsWith(kProjectFileSuffix))
			{
			JString root, suffix;
			JSplitRootAndSuffix(name, &root, &suffix);
			name = root;
			}

		std::ifstream input(tmplFile.GetBytes());
		input.ignore(kWizardFileSignatureLength);

		JFileVersion vers;
		input >> vers;
		assert( vers <= kCurrentProjectWizardVersion );

		JString cmd;
		JReadAll(input, &cmd);
		cmd.TrimWhitespace();

<<<<<<< HEAD
		JString path, name;
		JSplitPathAndName(fullName, &path, &name);
		const JUtf8Byte* map[] =
=======
		const JCharacter* map[] =
>>>>>>> 9705a473
			{
			"path", path.GetBytes(),
			"name", name.GetBytes()
			};
		JGetStringManager()->Replace(&cmd, map, sizeof(map));

		pid_t pid;
		const JError err = JExecute(cmd, &pid);
		if (!err.OK())
			{
			JGetStringManager()->ReportError("WizardExecError::CBProjectDocument", err);
			}
		return kJFalse;
		}
}

JXFileDocument::FileStatus
CBProjectDocument::Create
	(
	const JString&		fullName,
	const JBoolean		silent,
	CBProjectDocument**	doc
	)
{
	assert( !fullName.IsEmpty() );

	// make sure we use the project file, not the symbol file

	JString projName = fullName;

	// legacy

	JString path, suffix;
	JSplitRootAndSuffix(fullName, &path, &suffix);

	if (suffix == ".jst" || suffix == ".jup" || suffix == CBBuildManager::GetSubProjectBuildSuffix())
		{
		projName = JCombineRootAndSuffix(path, kProjectFileSuffix);
		}

	JString name = JCombineRootAndSuffix(path, ".jst");
	if (JFileExists(name))
		{
		const JString symName = GetSymbolFileName(fullName);
		JRenameFile(name, symName);
		}

	name = JCombineRootAndSuffix(path, ".jup");
	if (JFileExists(name))
		{
		const JString setName = GetSettingFileName(fullName);
		JRenameFile(name, setName);
		}

	// open the file

	JXFileDocument* baseDoc;
	if (CBGetDocumentManager()->FileDocumentIsOpen(projName, &baseDoc))
		{
		*doc = dynamic_cast<CBProjectDocument*>(baseDoc);
		if (*doc != nullptr && !silent)
			{
			(**doc).Activate();
			}
		return (*doc != nullptr ? kFileReadable : kNotMyFile);
		}

	*doc = nullptr;

	std::ifstream input(projName.GetBytes());
	JFileVersion vers;
	const FileStatus status = CanReadFile(input, &vers);
	if (status == kFileReadable &&
		(
		 !theWarnOpenOldVersionFlag ||
		 vers == kCurrentProjectFileVersion ||
		 JGetUserNotification()->AskUserYes(JGetString("WarnOldVersion::CBProjectDocument"))))
		{
		JString testContent;
		JReadFile(projName, &testContent);
		if (testContent.Contains("<<<<<<<") &&
			testContent.Contains("=======") &&
			testContent.Contains(">>>>>>>"))
		{
			JGetUserNotification()->ReportError(JGetString("VCSConflict::CBProjectDocument"));
			return kNotMyFile;
		}

		(CBGetApplication())->DisplayBusyCursor();

		const JString symName = GetSymbolFileName(fullName);
		const JString setName = GetSettingFileName(fullName);

		*doc = jnew CBProjectDocument(input, projName, setName, symName, silent);
		assert( *doc != nullptr );
		}
	else if (status == kNeedNewerVersion)
		{
		JGetUserNotification()->ReportError(JGetString("NeedNewerVersion::CBProjectDocument"));
		}

	return status;
}

/******************************************************************************
 GetTemplateDirectoryName (static)

 ******************************************************************************/

const JUtf8Byte*
CBProjectDocument::GetTemplateDirectoryName()
{
	return kProjTemplateDir;
}

/******************************************************************************
 GetProjectTemplateType (static)

 ******************************************************************************/

JBoolean
CBProjectDocument::GetProjectTemplateType
	(
	const JString&	fullName,
	JString*		type
	)
{
	JFileVersion actualFileVersion;
	std::ifstream input(fullName.GetBytes());
	FileStatus status =
		DefaultCanReadASCIIFile(input, kTmplFileSignature, kCurrentProjectTmplVersion,
								&actualFileVersion);
	if (status == kFileReadable)
		{
		*type = kTmplFileSignature;
		return kJTrue;
		}
	else if (status == kNeedNewerVersion)
		{
		type->Clear();
		return kJFalse;
		}
	else
		{
		status = DefaultCanReadASCIIFile(input, kWizardFileSignature,
										 kCurrentProjectWizardVersion,
										 &actualFileVersion);
		if (status == kFileReadable)
			{
			*type = kWizardFileSignature;
			return kJTrue;
			}
		else
			{
			type->Clear();
			return kJFalse;
			}
		}
}

/******************************************************************************
 Constructor (protected)

 ******************************************************************************/

CBProjectDocument::CBProjectDocument
	(
	const JString&							fullName,
	const CBBuildManager::MakefileMethod	makefileMethod,
	const JBoolean							fromTemplate,
	const JString&							tmplFile
	)
	:
	JXFileDocument(CBGetApplication(),
				   fullName, kJTrue, kJFalse, kProjectFileSuffix)
{
	std::ifstream* input = nullptr;
	JFileVersion tmplVers, projVers;
	if (fromTemplate)
		{
		input = jnew std::ifstream(tmplFile.GetBytes());
		input->ignore(kTmplFileSignatureLength);

		*input >> tmplVers;
		assert( tmplVers <= kCurrentProjectTmplVersion );

		*input >> projVers;
		assert( projVers <= kCurrentProjectFileVersion );

		itsFileTree = jnew CBProjectTree(*input, projVers, this);
		}
	else
		{
		itsFileTree = jnew CBProjectTree(this);
		}
	assert( itsFileTree != nullptr );

	CBProjectDocumentX(itsFileTree);

	itsBuildMgr = jnew CBBuildManager(this);
	assert( itsBuildMgr != nullptr );

	itsAllFileDirector = jnew CBFileListDirector(this);
	assert( itsAllFileDirector != nullptr );

	itsSymbolDirector = jnew CBSymbolDirector(this);
	assert( itsSymbolDirector != nullptr );

	itsCTreeDirector = jnew CBCTreeDirector(this);
	assert( itsCTreeDirector != nullptr );

	itsJavaTreeDirector = jnew CBJavaTreeDirector(this);
	assert( itsJavaTreeDirector != nullptr );

	itsPHPTreeDirector = jnew CBPHPTreeDirector(this);
	assert( itsPHPTreeDirector != nullptr );

	if (fromTemplate)
		{
		ReadTemplate(*input, tmplVers, projVers);
		}
	else
		{
		JString path, name, targetName, suffix;
		JSplitPathAndName(fullName, &path, &name);
		JSplitRootAndSuffix(name, &targetName, &suffix);
		itsBuildMgr->SetBuildTargetName(targetName);

		itsBuildMgr->CreateMakeFiles(makefileMethod);
		}

	UpdateSymbolDatabase();
	ListenTo(itsFileTree);

	CBGetDocumentManager()->ProjDocCreated(this);

	jdelete input;
}

CBProjectDocument::CBProjectDocument
	(
	std::istream&	projInput,
	const JString&	projName,
	const JString&	setName,
	const JString&	symName,
	const JBoolean	silent
	)
	:
	JXFileDocument(CBGetApplication(),
				   projName, kJTrue, kJFalse, kProjectFileSuffix)
{
	projInput.ignore(kProjectFileSignatureLength);

	JFileVersion projVers;
	projInput >> projVers;
	assert( projVers <= kCurrentProjectFileVersion );

	// open the setting file

	std::ifstream setStream(setName.GetBytes());

	const JString setSignature = JRead(setStream, kSettingFileSignatureLength);

	JFileVersion setVers;
	setStream >> setVers;

	std::istream* setInput = nullptr;
	if (setSignature == kSettingFileSignature &&
		setVers <= kCurrentProjectFileVersion &&
		setVers >= projVers)
		{
		setInput = &setStream;
		}

	const JBoolean useProjSetData = JI2B( setInput == nullptr || setVers < 71 );

	// open the symbol file

	std::ifstream symStream(symName.GetBytes());

	const JString symSignature = JRead(symStream, kSymbolFileSignatureLength);

	JFileVersion symVers;
	symStream >> symVers;

	std::istream* symInput = nullptr;
	if (symSignature == kSymbolFileSignature &&
		symVers <= kCurrentProjectFileVersion &&
		symVers >= projVers)
		{
		symInput = &symStream;
		}

	// read in project file tree

	if (projVers >= 32)
		{
		if (projVers >= 71)
			{
			projInput >> std::ws;
			JIgnoreLine(projInput);
			}
		itsFileTree = jnew CBProjectTree(projInput, projVers, this);
		}
	else
		{
		itsFileTree = jnew CBProjectTree(this);
		}
	assert( itsFileTree != nullptr );

	CBProjectDocumentX(itsFileTree);

	if (!useProjSetData)
		{
		GetWindow()->ReadGeometry(*setInput);
		}
	if (33 <= projVers && projVers < 71 && useProjSetData)
		{
		GetWindow()->ReadGeometry(projInput);
		}
	else if (33 <= projVers && projVers < 71)
		{
		JXWindow::SkipGeometry(projInput);
		}
	GetWindow()->Deiconify();

	itsFileTable->ReadSetup(projInput, projVers, setInput, setVers);

	if (projVers >= 62)
		{
		if (projVers >= 71)
			{
			projInput >> std::ws;
			JIgnoreLine(projInput);
			}
		itsCmdMgr->ReadSetup(projInput);
		}

	itsBuildMgr = jnew CBBuildManager(projInput, projVers, setInput, setVers, this);
	assert( itsBuildMgr != nullptr );

	if (36 <= projVers && projVers < 71)
		{
		projInput >> itsPrintName;
		}
	if (!useProjSetData)	// overwrite
		{
		*setInput >> itsPrintName;
		}

	const int timerStatus = StartSymbolLoadTimer();

	// create file list

	itsAllFileDirector = jnew CBFileListDirector(projInput, projVers, setInput, setVers,
												symInput, symVers, this, silent);
	assert( itsAllFileDirector != nullptr );

	// create symbol list

	itsSymbolDirector = jnew CBSymbolDirector(projInput, projVers, setInput, setVers,
											 symInput, symVers, this, silent);
	assert( itsSymbolDirector != nullptr );

	// read C++ class tree

	itsCTreeDirector = jnew CBCTreeDirector(projInput, projVers, setInput, setVers,
										   symInput, symVers, this, silent, itsDirList);
	assert( itsCTreeDirector != nullptr );
	// activates itself

	// read Java class tree

	if (projVers >= 48)
		{
		itsJavaTreeDirector = jnew CBJavaTreeDirector(projInput, projVers, setInput, setVers,
													 symInput, symVers, this, silent);
		assert( itsJavaTreeDirector != nullptr );
		// activates itself
		}
	else
		{
		itsJavaTreeDirector = jnew CBJavaTreeDirector(this);
		assert( itsJavaTreeDirector != nullptr );
		(itsJavaTreeDirector->GetTree())->NextUpdateMustReparseAll();
		}

	// read PHP class tree

	if (projVers >= 85)
		{
		itsPHPTreeDirector = jnew CBPHPTreeDirector(projInput, projVers, setInput, setVers,
												   symInput, symVers, this, silent);
		assert( itsPHPTreeDirector != nullptr );
		// activates itself
		}
	else
		{
		itsPHPTreeDirector = jnew CBPHPTreeDirector(this);
		assert( itsPHPTreeDirector != nullptr );
		(itsPHPTreeDirector->GetTree())->NextUpdateMustReparseAll();
		}

	StopSymbolLoadTimer(timerStatus);

	// this must be last so it can be cancelled

	CBDocumentManager* docMgr = CBGetDocumentManager();
	if (!silent && theReopenTextFilesFlag)
		{
		if (projVers >= 2)
			{
			docMgr->DocumentMustStayOpen(this, kJTrue);		// stay open if editor is closed

			if (projVers < 71 && useProjSetData)
				{
				CBGetDocumentManager()->ReadFromProject(projInput, projVers);
				}
			else if (!useProjSetData)
				{
				CBGetDocumentManager()->ReadFromProject(*setInput, setVers);
				}
			}

		Activate();		// stay open
		docMgr->DocumentMustStayOpen(this, kJFalse);
		}
	else if (!silent)
		{
		Activate();
		}

	UpdateSymbolDatabase();
	ListenTo(itsFileTree);

	docMgr->ProjDocCreated(this);
}

// private

void
CBProjectDocument::CBProjectDocumentX
	(
	CBProjectTree* fileList
	)
{
	itsProcessNodeMessageFlag = kJTrue;
	itsLastSymbolLoadTime     = 0.0;

	itsDirList = jnew CBDirList;
	assert( itsDirList != nullptr );
	itsDirList->SetBasePath(GetFilePath());

	itsCSF = jnew CBRelPathCSF(this);
	assert( itsCSF != nullptr );

	itsCmdMgr = jnew CBCommandManager;
	assert( itsCmdMgr != nullptr );

	ListenTo(CBGetPrefsManager());

	itsSaveTask = jnew JXTimerTask(kSafetySavePeriod);
	assert( itsSaveTask != nullptr );
	ListenTo(itsSaveTask);
	itsSaveTask->Start();

	itsUpdateProcess         = nullptr;
	itsUpdateLink            = nullptr;
	itsUpdateStream          = nullptr;
	itsUpdatePG              = nullptr;
	itsWaitForUpdateTask     = nullptr;
	itsDelaySymbolUpdateTask = nullptr;
	itsEditPathsDialog       = nullptr;

	SetSaveNewFilePrompt(JGetString("SaveFilePrompt::CBProjectDocument"));

	BuildWindow(fileList);
}

/******************************************************************************
 Destructor

 ******************************************************************************/

CBProjectDocument::~CBProjectDocument()
{
	CBGetDocumentManager()->ProjDocDeleted(this);

	DeleteUpdateLink();
	jdelete itsUpdateStream;
	jdelete itsUpdateProcess;
	jdelete itsWaitForUpdateTask;
	jdelete itsDelaySymbolUpdateTask;

	if (itsUpdatePG->ProcessRunning())
		{
		itsUpdatePG->ProcessFinished();
		}
	jdelete itsUpdatePG;

	jdelete itsCmdMgr;
	jdelete itsBuildMgr;
	jdelete itsFileTree;
	jdelete itsDirList;
	jdelete itsCSF;
	jdelete itsSaveTask;
}

/******************************************************************************
 DeleteUpdateLink (private)

 ******************************************************************************/

void
CBProjectDocument::DeleteUpdateLink()
{
	delete itsUpdateLink;
	itsUpdateLink = nullptr;
}

/******************************************************************************
 WriteFile (virtual protected)

	We override the default implementation because the project file might
	be read-only (e.g. CVS), but the symbol table still needs to be written.

 ******************************************************************************/

JError
CBProjectDocument::WriteFile
	(
	const JString&	fullName,
	const JBoolean	safetySave
	)
	const
{
	std::ofstream output(fullName.GetBytes());
	WriteTextFile(output, safetySave);
	if (output.good())
		{
		return JNoError();
		}
	else
		{
		return WriteFailed();
		}
}

/******************************************************************************
 WriteTextFile (virtual protected)

 ******************************************************************************/

inline void
cbWriteSpace
	(
	std::ostream& projOutput,
	std::ostream* setOutput,
	std::ostream* symOutput
	)
{
	if (setOutput != nullptr)
		{
		*setOutput << ' ';
		}
	if (symOutput != nullptr)
		{
		*symOutput << ' ';
		}
}

void
CBProjectDocument::WriteTextFile
	(
	std::ostream&	projOutput,
	const JBoolean	safetySave
	)
	const
{
	JXGetApplication()->DisplayBusyCursor();

	// create the setting and symbol files

	JString setName, symName;
	std::ostream* setOutput = nullptr;
	std::ostream* symOutput = nullptr;
	if (!safetySave)
		{
		JBoolean onDisk;
		setName = GetSettingFileName(GetFullName(&onDisk));

		setOutput = jnew std::ofstream(setName.GetBytes());
		assert( setOutput != nullptr );

		symName = GetSymbolFileName(GetFullName(&onDisk));

		symOutput = jnew std::ofstream(symName.GetBytes());
		assert( symOutput != nullptr );
		}

	WriteFiles(projOutput, setName, setOutput, symName, symOutput);
}

/******************************************************************************
 WriteFiles (private)

 ******************************************************************************/

void
CBProjectDocument::WriteFiles
	(
	std::ostream&	projOutput,
	const JString&	setName,
	std::ostream*	setOutput,
	const JString&	symName,
	std::ostream*	symOutput
	)
	const
{
	// headers

	projOutput << kProjectFileSignature << ' ';
	projOutput << kCurrentProjectFileVersion << '\n';

	if (setOutput != nullptr)
		{
		*setOutput << kSettingFileSignature;
		*setOutput << ' ' << kCurrentProjectFileVersion;
		}

	if (symOutput != nullptr)
		{
		*symOutput << kSymbolFileSignature;
		*symOutput << ' ' << kCurrentProjectFileVersion;
		}

	// data

	projOutput << "# project tree\n";
	itsFileTree->StreamOut(projOutput);

	if (setOutput != nullptr)
		{
		*setOutput << ' ';
		GetWindow()->WriteGeometry(*setOutput);
		}

	cbWriteSpace(projOutput, setOutput, symOutput);
	itsFileTable->WriteSetup(projOutput, setOutput);

	projOutput << "# tasks\n";		// expected by ReadTasksFromProjectFile()
	itsCmdMgr->WriteSetup(projOutput);

	cbWriteSpace(projOutput, setOutput, symOutput);
	itsBuildMgr->StreamOut(projOutput, setOutput);

	if (setOutput != nullptr)
		{
		*setOutput << ' ' << itsPrintName;
		}

	cbWriteSpace(projOutput, setOutput, symOutput);
	itsAllFileDirector->StreamOut(projOutput, setOutput, symOutput);

	cbWriteSpace(projOutput, setOutput, symOutput);
	itsSymbolDirector->StreamOut(projOutput, setOutput, symOutput);

	cbWriteSpace(projOutput, setOutput, symOutput);
	itsCTreeDirector->StreamOut(projOutput, setOutput, symOutput, itsDirList);

	cbWriteSpace(projOutput, setOutput, symOutput);
	itsJavaTreeDirector->StreamOut(projOutput, setOutput, symOutput, nullptr);

	cbWriteSpace(projOutput, setOutput, symOutput);
	itsPHPTreeDirector->StreamOut(projOutput, setOutput, symOutput, nullptr);

	// this must be last so it can be cancelled

	if (setOutput != nullptr)
		{
		*setOutput << ' ';
		CBGetDocumentManager()->WriteForProject(*setOutput);
		}

	// clean up -- no problem if settings or symbol table can't be written

	if (setOutput != nullptr)
		{
		const JBoolean ok = JI2B( setOutput->good() );
		jdelete setOutput;
		if (!ok && !setName.IsEmpty())
			{
			JRemoveFile(setName);
			}
		}

	if (symOutput != nullptr)
		{
		const JBoolean ok = JI2B( symOutput->good() );
		jdelete symOutput;
		if (!ok && !symName.IsEmpty())
			{
			JRemoveFile(symName);
			}
		}
}

/******************************************************************************
 ReadTasksFromProjectFile (static)

	Returns kJTrue if the file is a project file.

 ******************************************************************************/

JBoolean
CBProjectDocument::ReadTasksFromProjectFile
	(
	std::istream&					input,
	CBCommandManager::CmdList*	cmdList
	)
{
	JFileVersion vers;
	const FileStatus status = CanReadFile(input, &vers);
	if (status == kFileReadable && vers < 71)
		{
		JGetUserNotification()->ReportError(JGetString("FileTooOld::CBProjectDocument"));
		return kJTrue;
		}
	else if (status == kFileReadable)
		{
		JBoolean foundDelimiter;
		JString makeDependCmd;

		JIgnoreUntil(input, "\n# tasks\n", &foundDelimiter);
		if (!foundDelimiter ||
			!CBCommandManager::ReadCommands(input, &makeDependCmd, 	cmdList))
			{
			JGetUserNotification()->ReportError(JGetString("InvalidProjectFile::CBProjectDocument"));
			}
		return kJTrue;
		}
	else if (status == kNeedNewerVersion)
		{
		JGetUserNotification()->ReportError(JGetString("NeedNewerVersion::CBProjectDocument"));
		return kJTrue;
		}
	else
		{
		return kJFalse;
		}
}

/******************************************************************************
 ConvertCompileRunDialogs

 ******************************************************************************/

void
CBProjectDocument::ConvertCompileRunDialogs
	(
	std::istream&			projInput,
	const JFileVersion	projVers
	)
{
	itsCmdMgr->ConvertCompileDialog(projInput, projVers, itsBuildMgr, kJTrue);
	itsCmdMgr->ConvertRunDialog(projInput, projVers, kJTrue);
}

/******************************************************************************
 CanReadFile (static)

 ******************************************************************************/

JXFileDocument::FileStatus
CBProjectDocument::CanReadFile
	(
	const JString& fullName
	)
{
	std::ifstream input(fullName.GetBytes());
	JFileVersion actualFileVersion;
	return CanReadFile(input, &actualFileVersion);
}

/******************************************************************************
 CanReadFile (static)

 ******************************************************************************/

JXFileDocument::FileStatus
CBProjectDocument::CanReadFile
	(
	std::istream&		input,
	JFileVersion*	actualFileVersion
	)
{
	return DefaultCanReadASCIIFile(input, kProjectFileSignature,
								   kCurrentProjectFileVersion, actualFileVersion);
}

/******************************************************************************
 ReadTemplate (private)

 ******************************************************************************/

void
CBProjectDocument::ReadTemplate
	(
	std::istream&			input,
	const JFileVersion	tmplVers,
	const JFileVersion	projVers
	)
{
	itsFileTree->CreateFilesForTemplate(input, tmplVers);
	itsFileTable->ReadSetup(input, projVers, nullptr, 0);

	CBBuildManager::MakefileMethod makefileMethod = CBBuildManager::kManual;
	if (tmplVers == 2)
		{
		input >> makefileMethod;
		}
	else if (tmplVers < 2)
		{
		JBoolean shouldWriteMakeFilesFlag;
		input >> JBoolFromString(shouldWriteMakeFilesFlag);

		makefileMethod = (shouldWriteMakeFilesFlag ? CBBuildManager::kMakemake :
													 CBBuildManager::kManual);
		}

	JString targetName, depListExpr;
	if (tmplVers <= 2)
		{
		input >> targetName >> depListExpr;
		}

	itsDirList->ReadDirectories(input, projVers);
	((itsCTreeDirector->GetCTree())->GetCPreprocessor())->ReadSetup(input, projVers);
	itsBuildMgr->ReadTemplate(input, tmplVers, projVers, makefileMethod,
							  targetName, depListExpr);
	itsCmdMgr->ReadTemplate(input, tmplVers, projVers);
}

/******************************************************************************
 WriteTemplate (private)

 ******************************************************************************/

void
CBProjectDocument::WriteTemplate
	(
	const JString& fileName
	)
	const
{
	std::ofstream output(fileName.GetBytes());
	output << kTmplFileSignature;
	output << ' ' << kCurrentProjectTmplVersion;
	output << ' ' << kCurrentProjectFileVersion;

	output << ' ';
	itsFileTree->StreamOut(output);

	// everything above this line is read in the constructor

	output << ' ';
	itsFileTree->SaveFilesInTemplate(output);

	output << ' ';
	itsFileTable->WriteSetup(output, nullptr);

	output << ' ';
	itsDirList->WriteDirectories(output);

	output << ' ';
	((itsCTreeDirector->GetCTree())->GetCPreprocessor())->WriteSetup(output);

	output << ' ';
	itsBuildMgr->WriteTemplate(output);

	output << ' ';
	itsCmdMgr->WriteTemplate(output);
}

/******************************************************************************
 GetSettingFileName (static private)

 ******************************************************************************/

JString
CBProjectDocument::GetSettingFileName
	(
	const JString& fullName
	)
{
	JString path, name;
	JSplitPathAndName(fullName, &path, &name);
	name = JCombinePathAndName(path, kDataDirectory);
	JCreateDirectory(name);
	name = JCombinePathAndName(name, kSettingFileName);
	return name;
}

/******************************************************************************
 GetSymbolFileName (static private)

 ******************************************************************************/

JString
CBProjectDocument::GetSymbolFileName
	(
	const JString& fullName
	)
{
	JString path, name;
	JSplitPathAndName(fullName, &path, &name);
	name = JCombinePathAndName(path, kDataDirectory);
	JCreateDirectory(name);
	name = JCombinePathAndName(name, kSymbolFileName);
	return name;
}

/******************************************************************************
 Close

	Update Make.files and .pro so user can build without running Code Crusader.

 ******************************************************************************/

JBoolean
CBProjectDocument::Close()
{
	itsBuildMgr->UpdateMakeFiles(kJFalse);

	JBoolean onDisk;
	const JString fullName = GetFullName(&onDisk);
	if (kJTrue)//NeedsSave() && onDisk && !JFileWritable(fullName))
		{
		JEditVCS(fullName);
		if (JFileWritable(fullName) && SaveInCurrentFile())
			{
			DataReverted(kJFalse);
			}
		else
			{
			DataModified();
			}
		}

	return JXFileDocument::Close();
}

/******************************************************************************
 DiscardChanges (virtual protected)

	We only set NeedsSilentSave(), so this will never be called.

 ******************************************************************************/

void
CBProjectDocument::DiscardChanges()
{
}

/******************************************************************************
 AddFile

 ******************************************************************************/

void
CBProjectDocument::AddFile
	(
	const JString&					fullName,
	const CBRelPathCSF::PathType	pathType
	)
{
	JString name = fullName;
	JPtrArray<JString> list(JPtrArrayT::kForgetAll);
	list.Append(&name);
	itsFileTable->AddFiles(list, pathType);
}

/******************************************************************************
 GetAllFileList

 ******************************************************************************/

CBFileListTable*
CBProjectDocument::GetAllFileList()
	const
{
	return itsAllFileDirector->GetFileListTable();
}

/******************************************************************************
 RefreshVCSStatus

 ******************************************************************************/

void
CBProjectDocument::RefreshVCSStatus()
{
	itsFileTable->Refresh();
}

/******************************************************************************
 SetTreePrefs

 ******************************************************************************/

void
CBProjectDocument::SetTreePrefs
	(
	const JSize		fontSize,
	const JBoolean	showInheritedFns,
	const JBoolean	autoMinMILinks,
	const JBoolean	drawMILinksOnTop,
	const JBoolean	raiseWhenSingleMatch,
	const JBoolean	writePrefs
	)
{
	SetTreePrefs(itsCTreeDirector,
				 fontSize, showInheritedFns,
				 autoMinMILinks, drawMILinksOnTop,
				 raiseWhenSingleMatch, writePrefs);

	SetTreePrefs(itsJavaTreeDirector,
				 fontSize, showInheritedFns,
				 autoMinMILinks, drawMILinksOnTop,
				 raiseWhenSingleMatch, writePrefs);

	SetTreePrefs(itsPHPTreeDirector,
				 fontSize, showInheritedFns,
				 autoMinMILinks, drawMILinksOnTop,
				 raiseWhenSingleMatch, writePrefs);
}

// private

void
CBProjectDocument::SetTreePrefs
	(
	CBTreeDirector*	director,
	const JSize		fontSize,
	const JBoolean	showInheritedFns,
	const JBoolean	autoMinMILinks,
	const JBoolean	drawMILinksOnTop,
	const JBoolean	raiseWhenSingleMatch,
	const JBoolean	writePrefs
	)
{
	director->SetTreePrefs(fontSize, showInheritedFns,
						   autoMinMILinks, drawMILinksOnTop,
						   raiseWhenSingleMatch);

	if (writePrefs)
		{
		director->JPrefObject::WritePrefs();
		}
}

/******************************************************************************
 EditMakeConfig

 ******************************************************************************/

void
CBProjectDocument::EditMakeConfig()
{
	CBGetDocumentManager()->SetActiveProjectDocument(this);
	itsBuildMgr->EditMakeConfig();
}

/******************************************************************************
 Activate (virtual)

 ******************************************************************************/

void
CBProjectDocument::Activate()
{
	JXFileDocument::Activate();

	if (IsActive())
		{
		CBGetDocumentManager()->SetActiveProjectDocument(this);
		}
}

/******************************************************************************
 GetName (virtual)

	Override of JXDocument::GetName().

 ******************************************************************************/

const JString&
CBProjectDocument::GetName()
	const
{
	itsDocName = GetFileName();
	if (itsDocName.EndsWith(kProjectFileSuffix))
		{
		JString root, suffix;
		JSplitRootAndSuffix(itsDocName, &root, &suffix);
		itsDocName = root;
		}
	return itsDocName;
}

/******************************************************************************
 GetMenuIcon (virtual)

	Override of JXDocument::GetMenuIcon().

 ******************************************************************************/

JBoolean
CBProjectDocument::GetMenuIcon
	(
	const JXImage** icon
	)
	const
{
	CBProjectDocument* doc;
	*icon = CBGetProjectFileIcon(JI2B(CBGetDocumentManager()->GetActiveProjectDocument(&doc) &&
									  doc == const_cast<CBProjectDocument*>(this)));
	return kJTrue;
}

/******************************************************************************
 BuildWindow (private)

 ******************************************************************************/

#include "jcc_project_window.xpm"

#include <jx_file_new.xpm>
#include <jx_file_open.xpm>
#include <jx_file_save.xpm>
#include <jx_file_save_all.xpm>
#include <jx_file_print.xpm>
#include "jcc_show_symbol_list.xpm"
#include "jcc_show_c_tree.xpm"
#include "jcc_show_java_tree.xpm"
#include "jcc_show_php_tree.xpm"
#include "jcc_view_man_page.xpm"
#include "jcc_show_file_list.xpm"
#include "jcc_search_files.xpm"
#include "jcc_compare_files.xpm"
#include "jcc_compare_backup.xpm"
#include "jcc_compare_vcs.xpm"

void
CBProjectDocument::BuildWindow
	(
	CBProjectTree* fileList
	)
{
// begin JXLayout

	JXWindow* window = jnew JXWindow(this, 510,430, JString::empty);
	assert( window != nullptr );

	JXMenuBar* menuBar =
		jnew JXMenuBar(window,
					JXWidget::kHElastic, JXWidget::kFixedTop, 0,0, 450,30);
	assert( menuBar != nullptr );

	itsToolBar =
		jnew JXToolBar(CBGetPrefsManager(), kCBProjectToolBarID, menuBar, window,
					JXWidget::kHElastic, JXWidget::kVElastic, 0,30, 510,380);
	assert( itsToolBar != nullptr );

	itsConfigButton =
		jnew JXTextButton(JGetString("itsConfigButton::CBProjectDocument::JXLayout"), window,
					JXWidget::kFixedRight, JXWidget::kFixedTop, 450,0, 60,30);
	assert( itsConfigButton != nullptr );

	itsUpdateContainer =
		jnew JXWidgetSet(window,
					JXWidget::kHElastic, JXWidget::kFixedBottom, 0,410, 510,20);
	assert( itsUpdateContainer != nullptr );

	itsUpdateLabel =
		jnew JXStaticText(JGetString("itsUpdateLabel::CBProjectDocument::JXLayout"), itsUpdateContainer,
					JXWidget::kFixedLeft, JXWidget::kFixedTop, 0,2, 130,16);
	assert( itsUpdateLabel != nullptr );
	itsUpdateLabel->SetToLabel();

	itsUpdateCleanUpIndicator =
		jnew JXProgressIndicator(itsUpdateContainer,
					JXWidget::kHElastic, JXWidget::kFixedTop, 130,5, 380,10);
	assert( itsUpdateCleanUpIndicator != nullptr );

	itsUpdateCounter =
		jnew JXStaticText(JGetString("itsUpdateCounter::CBProjectDocument::JXLayout"), itsUpdateContainer,
					JXWidget::kFixedLeft, JXWidget::kFixedTop, 130,2, 90,16);
	assert( itsUpdateCounter != nullptr );
	itsUpdateCounter->SetToLabel();

// end JXLayout

	AdjustWindowTitle();
	window->SetMinSize(150, 150);
	window->SetWMClass(CBGetWMClassInstance(), CBGetProjectWindowClass());

	JXDisplay* display = GetDisplay();
	JXImage* icon      = jnew JXImage(display, jcc_project_window);
	assert( icon != nullptr );
	window->SetIcon(icon);

	JPoint desktopLoc;
	JCoordinate w,h;
	if (CBGetPrefsManager()->GetWindowSize(kCBProjectWindSizeID, &desktopLoc, &w, &h))
		{
		window->Place(desktopLoc.x, desktopLoc.y);
		window->SetSize(w,h);
		}

	ListenTo(itsConfigButton);
	itsConfigButton->SetHint(JGetString("ConfigButtonHint::CBProjectDocument"));

	itsUpdateContainer->SetNeedsInternalFTC();

	// file list

	JXScrollbarSet* scrollbarSet =
		jnew JXScrollbarSet(itsToolBar->GetWidgetEnclosure(),
						   JXWidget::kHElastic, JXWidget::kVElastic, 0,0, 100,100);
	assert( scrollbarSet != nullptr );
	scrollbarSet->FitToEnclosure();

	JNamedTreeList* treeList = jnew JNamedTreeList(fileList);
	assert( treeList != nullptr );

	itsFileTable =
		jnew CBProjectTable(this, menuBar, treeList,
						   scrollbarSet, scrollbarSet->GetScrollEnclosure(),
						   JXWidget::kHElastic, JXWidget::kVElastic,
						   0,0, 10,10);
	assert( itsFileTable != nullptr );
	itsFileTable->FitToEnclosure();

	// menus

	itsFileMenu = menuBar->PrependTextMenu(JGetString("FileMenuTitle::JXGlobal"));
	itsFileMenu->SetMenuItems(kFileMenuStr, "CBProjectDocument");
	itsFileMenu->SetUpdateAction(JXMenu::kDisableNone);
	ListenTo(itsFileMenu);

	itsFileMenu->SetItemImage(kNewTextEditorCmd, jx_file_new);
	itsFileMenu->SetItemImage(kOpenSomethingCmd, jx_file_open);
	itsFileMenu->SetItemImage(kSaveCmd,          jx_file_save);
	itsFileMenu->SetItemImage(kPrintCmd,         jx_file_print);

	CBFileHistoryMenu* recentProjectMenu =
		jnew CBFileHistoryMenu(CBDocumentManager::kProjectFileHistory,
							  itsFileMenu, kRecentProjectMenuCmd, menuBar);
	assert( recentProjectMenu != nullptr );

	CBFileHistoryMenu* recentTextMenu =
		jnew CBFileHistoryMenu(CBDocumentManager::kTextFileHistory,
							  itsFileMenu, kRecentTextMenuCmd, menuBar);
	assert( recentTextMenu != nullptr );

	itsProjectMenu = menuBar->AppendTextMenu(JGetString("ProjectMenuTitle::CBProjectDocument"));
	itsProjectMenu->SetMenuItems(kProjectMenuStr, "CBProjectDocument");
	itsProjectMenu->SetUpdateAction(JXMenu::kDisableNone);
	ListenTo(itsProjectMenu);

	itsProjectMenu->SetItemImage(kShowSymbolBrowserCmd, jcc_show_symbol_list);
	itsProjectMenu->SetItemImage(kShowCTreeCmd,         jcc_show_c_tree);
	itsProjectMenu->SetItemImage(kShowJavaTreeCmd,      jcc_show_java_tree);
	itsProjectMenu->SetItemImage(kShowPHPTreeCmd,       jcc_show_php_tree);
	itsProjectMenu->SetItemImage(kViewManPageCmd,       jcc_view_man_page);
	itsProjectMenu->SetItemImage(kShowFileListCmd,      jcc_show_file_list);
	itsProjectMenu->SetItemImage(kSearchFilesCmd,       jcc_search_files);
	itsProjectMenu->SetItemImage(kDiffFilesCmd,         jcc_compare_files);

	itsSourceMenu = menuBar->AppendTextMenu(JGetString("SourceMenuTitle::CBProjectDocument"));
	itsSourceMenu->SetMenuItems(kSourceMenuStr, "CBProjectDocument");
	itsSourceMenu->SetUpdateAction(JXMenu::kDisableNone);
	ListenTo(itsSourceMenu);

	itsSourceMenu->SetItemImage(kSaveAllTextCmd, jx_file_save_all);
	itsSourceMenu->SetItemImage(kDiffSmartCmd,   jcc_compare_backup);
	itsSourceMenu->SetItemImage(kDiffVCSCmd,     jcc_compare_vcs);

	itsCmdMenu =
		jnew CBCommandMenu(this, nullptr, menuBar,
						  JXWidget::kFixedLeft, JXWidget::kVElastic, 0,0, 10,10);
	assert( itsCmdMenu != nullptr );
	menuBar->AppendMenu(itsCmdMenu);
	ListenTo(itsCmdMenu);

	CBDocumentMenu* fileListMenu =
		jnew CBDocumentMenu(JGetString("WindowsMenuTitle::JXGlobal"), menuBar,
						   JXWidget::kFixedLeft, JXWidget::kVElastic, 0,0, 10,10);
	assert( fileListMenu != nullptr );
	menuBar->AppendMenu(fileListMenu);

	itsPrefsMenu = menuBar->AppendTextMenu(JGetString("PrefsMenuTitle::JXGlobal"));
	itsPrefsMenu->SetMenuItems(kPrefsMenuStr, "CBProjectDocument");
	itsPrefsMenu->SetUpdateAction(JXMenu::kDisableNone);
	ListenTo(itsPrefsMenu);

	itsHelpMenu = (CBGetApplication())->CreateHelpMenu(menuBar, "CBProjectDocument");
	ListenTo(itsHelpMenu);

	// must do this after creating widgets

	itsToolBar->LoadPrefs();
	if (itsToolBar->IsEmpty())
		{
		itsToolBar->AppendButton(itsFileMenu, kNewTextEditorCmd);
		itsToolBar->AppendButton(itsFileMenu, kOpenSomethingCmd);
		itsToolBar->NewGroup();
		itsToolBar->AppendButton(itsFileMenu, kPrintCmd);
		itsToolBar->NewGroup();
		itsToolBar->AppendButton(itsProjectMenu, kSearchFilesCmd);

		(CBGetApplication())->AppendHelpMenuToToolBar(itsToolBar, itsHelpMenu);
		}

	// update pg

	itsUpdatePG = jnew JXProgressDisplay();
	assert( itsUpdatePG != nullptr );
	itsUpdatePG->SetItems(nullptr, itsUpdateCounter, itsUpdateCleanUpIndicator, itsUpdateLabel);

	ShowUpdatePG(kJFalse);
}

/******************************************************************************
 Receive (virtual protected)

 ******************************************************************************/

void
CBProjectDocument::Receive
	(
	JBroadcaster*	sender,
	const Message&	message
	)
{
	if (sender == itsFileMenu && message.Is(JXMenu::kNeedsUpdate))
		{
		UpdateFileMenu();
		}
	else if (sender == itsFileMenu && message.Is(JXMenu::kItemSelected))
		{
		const JXMenu::ItemSelected* selection =
			dynamic_cast<const JXMenu::ItemSelected*>(&message);
		assert( selection != nullptr );
		HandleFileMenu(selection->GetIndex());
		}

	else if (sender == itsProjectMenu && message.Is(JXMenu::kNeedsUpdate))
		{
		UpdateProjectMenu();
		}
	else if (sender == itsProjectMenu && message.Is(JXMenu::kItemSelected))
		{
		const JXMenu::ItemSelected* selection =
			dynamic_cast<const JXMenu::ItemSelected*>(&message);
		assert( selection != nullptr );
		HandleProjectMenu(selection->GetIndex());
		}

	else if (sender == itsSourceMenu && message.Is(JXMenu::kNeedsUpdate))
		{
		UpdateSourceMenu();
		}
	else if (sender == itsSourceMenu && message.Is(JXMenu::kItemSelected))
		{
		const JXMenu::ItemSelected* selection =
			dynamic_cast<const JXMenu::ItemSelected*>(&message);
		assert( selection != nullptr );
		HandleSourceMenu(selection->GetIndex());
		}

	else if (sender == itsPrefsMenu && message.Is(JXMenu::kNeedsUpdate))
		{
		UpdatePrefsMenu();
		}
	else if (sender == itsPrefsMenu && message.Is(JXMenu::kItemSelected))
		{
		const JXMenu::ItemSelected* selection =
			dynamic_cast<const JXMenu::ItemSelected*>(&message);
		assert( selection != nullptr );
		HandlePrefsMenu(selection->GetIndex());
		}

	else if (sender == itsHelpMenu && message.Is(JXMenu::kNeedsUpdate))
		{
		(CBGetApplication())->UpdateHelpMenu(itsHelpMenu);
		}
	else if (sender == itsHelpMenu && message.Is(JXMenu::kItemSelected))
		{
		const JXMenu::ItemSelected* selection =
			dynamic_cast<const JXMenu::ItemSelected*>(&message);
		assert( selection != nullptr );
		(CBGetApplication())->HandleHelpMenu(itsHelpMenu, "CBProjectHelp",
											 selection->GetIndex());
		}

	else if (sender == itsEditPathsDialog &&
			 message.Is(JXDialogDirector::kDeactivated))
		{
		const JXDialogDirector::Deactivated* info =
			dynamic_cast<const JXDialogDirector::Deactivated*>(&message);
		assert( info != nullptr );
		if (info->Successful())
			{
			CBDirList pathList;
			itsEditPathsDialog->GetPathList(&pathList);
			if (pathList != *itsDirList)
				{
				*itsDirList = pathList;
				UpdateSymbolDatabase();
				}
			}
		itsEditPathsDialog = nullptr;
		}

	else if (sender == CBGetPTTextPrinter() &&
			 message.Is(JPrinter::kPrintSetupFinished))
		{
		const JPrinter::PrintSetupFinished* info =
			dynamic_cast<const JPrinter::PrintSetupFinished*>(&message);
		assert( info != nullptr );
		CBPTPrinter* p = CBGetPTTextPrinter();
		if (info->Successful())
			{
			JBoolean onDisk;
			const JString fullName = GetFullName(&onDisk);
			p->SetHeaderName(fullName);

			itsPrintName = p->GetFileName();
			Print(*p);
			}
		StopListening(p);
		}

	else if (sender == CBGetPrefsManager() &&
			 message.Is(CBPrefsManager::kFileTypesChanged))
		{
		const CBPrefsManager::FileTypesChanged* info =
			dynamic_cast<const CBPrefsManager::FileTypesChanged*>(&message);
		assert( info != nullptr );

		if (info->AnyChanged())
			{
			itsBuildMgr->ProjectChanged();
			itsSymbolDirector->FileTypesChanged(*info);
			itsCTreeDirector->FileTypesChanged(*info);
			itsJavaTreeDirector->FileTypesChanged(*info);
			itsPHPTreeDirector->FileTypesChanged(*info);
			UpdateSymbolDatabase();

			itsFileTable->Refresh();	// update icons
			}
		}

	else if (sender == itsFileTree &&
			 (message.Is(JTree::kNodeInserted) ||
			  message.Is(JTree::kNodeRemoved)))
		{
		if (itsProcessNodeMessageFlag)
			{
			ProcessNodeMessage(message);
			}
		}
	else if (sender == itsFileTree && message.Is(JTree::kNodeDeleted))
		{
		itsBuildMgr->ProjectChanged();
		}
	else if (sender == itsFileTree && message.Is(JTree::kNodeChanged))
		{
		ProcessNodeMessage(message);
		}
	else if (sender == itsFileTree && message.Is(JTree::kPrepareForNodeMove))
		{
		itsProcessNodeMessageFlag = kJFalse;
		}
	else if (sender == itsFileTree && message.Is(JTree::kNodeMoveFinished))
		{
		itsProcessNodeMessageFlag = kJTrue;
		itsBuildMgr->ProjectChanged();
		}

	else if (sender == itsConfigButton && message.Is(JXButton::kPushed))
		{
		EditMakeConfig();
		}

	else if (sender == itsSaveTask && message.Is(JXTimerTask::kTimerWentOff))
		{
		JBoolean onDisk;
		const JString fullName = GetFullName(&onDisk);
		if (onDisk && !JFileWritable(fullName))
			{
			JEditVCS(fullName);
			}
		WriteFile(fullName, kJFalse);	// always save .jst/.jup, even if .jcc not writable
		DataReverted(kJFalse);			// update file modification time
		}

	else if (sender == itsUpdateLink && message.Is(JMessageProtocolT::kMessageReady))
		{
		SymbolUpdateProgress();
		}
	else if (sender == itsUpdateLink && message.Is(JMessageProtocolT::kReceivedDisconnect))
		{
		SymbolUpdateFinished();
		itsCTreeDirector->GetTree()->RebuildLayout();
		itsJavaTreeDirector->GetTree()->RebuildLayout();
		itsPHPTreeDirector->GetTree()->RebuildLayout();
		}

	else if (sender == itsUpdateProcess && message.Is(JProcess::kFinished))
		{
		SymbolUpdateFinished();
		}

	else
		{
		JXFileDocument::Receive(sender, message);
		}
}

/******************************************************************************
 ProcessNodeMessage (private)

 ******************************************************************************/

void
CBProjectDocument::ProcessNodeMessage
	(
	const Message& message
	)
{
	const JTree::NodeMessage* info =
		dynamic_cast<const JTree::NodeMessage*>(&message);
	assert( info != nullptr );

	if ((info->GetNode())->GetDepth() == CBProjectTable::kFileDepth)
		{
		const CBProjectNode* node = dynamic_cast<const CBProjectNode*>(info->GetNode());
		assert( node != nullptr );

		itsBuildMgr->ProjectChanged(node);

		if (message.Is(JTree::kNodeChanged))
			{
			DelayUpdateSymbolDatabase();
			}
		}
}

/******************************************************************************
 UpdateFileMenu (private)

 ******************************************************************************/

void
CBProjectDocument::UpdateFileMenu()
{
	const JBoolean canPrint = JI2B( itsFileTable->GetRowCount() > 0 );
	itsFileMenu->SetItemEnable(kPrintCmd, canPrint);
}

/******************************************************************************
 HandleFileMenu (private)

 ******************************************************************************/

void
CBProjectDocument::HandleFileMenu
	(
	const JIndex index
	)
{
	CBGetDocumentManager()->SetActiveProjectDocument(this);

	if (!itsFileTable->EndEditing())
		{
		return;
		}

	if (index == kNewTextEditorCmd)
		{
		CBGetDocumentManager()->NewTextDocument();
		}
	else if (index == kNewTextTemplateCmd)
		{
		CBGetDocumentManager()->NewTextDocumentFromTemplate();
		}
	else if (index == kNewProjectCmd)
		{
		CBGetDocumentManager()->NewProjectDocument();
		}
	else if (index == kNewShellCmd)
		{
		CBGetDocumentManager()->NewShellDocument();
		}
	else if (index == kOpenSomethingCmd)
		{
		CBGetDocumentManager()->OpenSomething();
		}

	else if (index == kSaveCmd)
		{
		JBoolean onDisk;
		const JString fullName = GetFullName(&onDisk);
		if (onDisk && !JFileWritable(fullName))
			{
			JEditVCS(fullName);
			}
		SaveInCurrentFile();
		}
	else if (index == kSaveAsTemplateCmd)
		{
		SaveAsTemplate();
		}

	else if (index == kPageSetupCmd)
		{
		CBGetPTTextPrinter()->BeginUserPageSetup();
		}
	else if (index == kPrintCmd)
		{
		JXPTPrinter* p = CBGetPTTextPrinter();
		p->SetFileName(itsPrintName);
		p->BeginUserPrintSetup();
		ListenTo(p);
		}

	else if (index == kCloseCmd)
		{
		Close();
		}
	else if (index == kQuitCmd)
		{
		JXGetApplication()->Quit();
		}
}

/******************************************************************************
 SaveAsTemplate (private)

 ******************************************************************************/

void
CBProjectDocument::SaveAsTemplate()
	const
{
	JString origName;
	if (CBGetDocumentManager()->GetTemplateDirectory(kProjTemplateDir, kJTrue, &origName))
		{
		origName = JCombinePathAndName(origName, GetFileName());

		JString tmplName;
		if (JGetChooseSaveFile()->SaveFile(JGetString("SaveTmplPrompt::CBProjectDocument"),
										   JString::empty, origName, &tmplName))
			{
			WriteTemplate(tmplName);
			}
		}
}

/******************************************************************************
 Print (private)

 ******************************************************************************/

void
CBProjectDocument::Print
	(
	JPTPrinter& p
	)
	const
{
	const JUtf8Byte* map[] =
	{
		"name", GetFileName().GetBytes(),
		"path", GetFilePath().GetBytes()
	};
	JString s = JGetString("PrintHeader::CBProjectDocument", map, sizeof(map));

	itsFileTree->Print(&s);

	p.Print(s);
}

/******************************************************************************
 UpdateProjectMenu (private)

 ******************************************************************************/

void
CBProjectDocument::UpdateProjectMenu()
{
	itsProjectMenu->SetItemEnable(kUpdateMakefileCmd,
		JI2B(itsBuildMgr->GetMakefileMethod() != CBBuildManager::kManual));
}

/******************************************************************************
 HandleProjectMenu (private)

 ******************************************************************************/

void
CBProjectDocument::HandleProjectMenu
	(
	const JIndex index
	)
{
	CBGetDocumentManager()->SetActiveProjectDocument(this);

	if (!itsFileTable->EndEditing())
		{
		return;
		}

	if (index == kOpenMakeConfigDlogCmd)
		{
		itsBuildMgr->EditProjectConfig();
		}
	else if (index == kUpdateMakefileCmd)
		{
		itsBuildMgr->UpdateMakefile(nullptr, nullptr, kJTrue);
		}

	else if (index == kUpdateSymbolDBCmd)
		{
		UpdateSymbolDatabase();
		}
	else if (index == kShowSymbolBrowserCmd)
		{
		itsSymbolDirector->Activate();
		}
	else if (index == kShowCTreeCmd)
		{
		itsCTreeDirector->Activate();
		}
	else if (index == kShowJavaTreeCmd)
		{
		itsJavaTreeDirector->Activate();
		}
	else if (index == kShowPHPTreeCmd)
		{
		itsPHPTreeDirector->Activate();
		}
	else if (index == kViewManPageCmd)
		{
		(CBGetViewManPageDialog())->Activate();
		}

	else if (index == kEditSearchPathsCmd)
		{
		EditSearchPaths(this);
		}
	else if (index == kShowFileListCmd)
		{
		itsAllFileDirector->Activate();
		}
	else if (index == kFindFileCmd)
		{
		(CBGetFindFileDialog())->Activate();
		}
	else if (index == kSearchFilesCmd)
		{
		(CBGetSearchTextDialog())->Activate();
		}
	else if (index == kDiffFilesCmd)
		{
		(CBGetDiffFileDialog())->Activate();
		}
}

/******************************************************************************
 EditSearchPaths

 ******************************************************************************/

CBEditSearchPathsDialog*
CBProjectDocument::EditSearchPaths
	(
	JXDirector* owner
	)
{
	assert( itsEditPathsDialog == nullptr );

	itsEditPathsDialog = jnew CBEditSearchPathsDialog(owner, *itsDirList, itsCSF);
	assert( itsEditPathsDialog != nullptr );
	itsEditPathsDialog->BeginDialog();
	ListenTo(itsEditPathsDialog);
	return itsEditPathsDialog;
}

/******************************************************************************
 UpdateSourceMenu (private)

 ******************************************************************************/

void
CBProjectDocument::UpdateSourceMenu()
{
	CBProjectTable::SelType selType;
	JBoolean single;
	JIndex index;
	const JBoolean hasSelection = itsFileTable->GetSelectionType(&selType, &single, &index);
	if (hasSelection && selType == CBProjectTable::kFileSelection)
		{
		itsSourceMenu->SetItemText(kOpenFilesCmd, JGetString("OpenFilesItemText::CBProjectDocument"));

		itsSourceMenu->EnableItem(kRemoveSelCmd);
		itsSourceMenu->EnableItem(kOpenFilesCmd);
		itsSourceMenu->EnableItem(kOpenComplFilesCmd);
		itsSourceMenu->SetItemEnable(kEditPathCmd, single);
		itsSourceMenu->SetItemEnable(kEditSubprojConfigCmd,
			JI2B(single && (itsFileTable->GetProjectNode(index))->GetType() == kCBLibraryNT));
		itsSourceMenu->EnableItem(kDiffSmartCmd);
		itsSourceMenu->EnableItem(kDiffVCSCmd);
		itsSourceMenu->EnableItem(kShowLocationCmd);
		}
	else if (hasSelection)
		{
		itsSourceMenu->SetItemText(kOpenFilesCmd, JGetString("EditGroupNameItemText::CBProjectDocument"));

		itsSourceMenu->EnableItem(kRemoveSelCmd);
		itsSourceMenu->SetItemEnable(kOpenFilesCmd, single);
		itsSourceMenu->DisableItem(kOpenComplFilesCmd);
		itsSourceMenu->DisableItem(kEditPathCmd);
		itsSourceMenu->DisableItem(kEditSubprojConfigCmd);
		itsSourceMenu->EnableItem(kDiffSmartCmd);
		itsSourceMenu->EnableItem(kDiffVCSCmd);
		itsSourceMenu->EnableItem(kShowLocationCmd);
		}
	else
		{
		itsSourceMenu->SetItemText(kOpenFilesCmd, JGetString("OpenFilesItemText::CBProjectDocument"));

		itsSourceMenu->DisableItem(kRemoveSelCmd);
		itsSourceMenu->DisableItem(kOpenFilesCmd);
		itsSourceMenu->DisableItem(kOpenComplFilesCmd);
		itsSourceMenu->DisableItem(kEditPathCmd);
		itsSourceMenu->DisableItem(kEditSubprojConfigCmd);
		itsSourceMenu->DisableItem(kDiffSmartCmd);
		itsSourceMenu->DisableItem(kDiffVCSCmd);
		itsSourceMenu->DisableItem(kShowLocationCmd);
		}

	itsSourceMenu->SetItemEnable(kCloseAllTextCmd,
								 CBGetDocumentManager()->HasTextDocuments());
	itsSourceMenu->SetItemEnable(kSaveAllTextCmd,
								 CBGetDocumentManager()->TextDocumentsNeedSave());
}

/******************************************************************************
 HandleSourceMenu (private)

 ******************************************************************************/

void
CBProjectDocument::HandleSourceMenu
	(
	const JIndex index
	)
{
	CBGetDocumentManager()->SetActiveProjectDocument(this);

	if (!itsFileTable->EndEditing())
		{
		return;
		}

	if (index == kNewGroupCmd)
		{
		itsFileTable->NewGroup();
		}
	else if (index == kAddFilesCmd)
		{
		itsFileTable->AddFiles();
		}
	else if (index == kAddDirTreeCmd)
		{
		itsFileTable->AddDirectoryTree();
		}
	else if (index == kRemoveSelCmd)
		{
		itsFileTable->RemoveSelection();
		}

	else if (index == kOpenFilesCmd)
		{
		itsFileTable->OpenSelection();
		}
	else if (index == kOpenComplFilesCmd)
		{
		itsFileTable->OpenComplementFiles();
		}

	else if (index == kEditPathCmd)
		{
		itsFileTable->EditFilePath();
		}
	else if (index == kEditSubprojConfigCmd)
		{
		itsFileTable->EditSubprojectConfig();
		}

	else if (index == kDiffSmartCmd)
		{
		itsFileTable->PlainDiffSelection();
		}
	else if (index == kDiffVCSCmd)
		{
		itsFileTable->VCSDiffSelection();
		}
	else if (index == kShowLocationCmd)
		{
		itsFileTable->ShowSelectedFileLocations();
		}

	else if (index == kSaveAllTextCmd)
		{
		CBGetDocumentManager()->SaveTextDocuments(kJTrue);
		}
	else if (index == kCloseAllTextCmd)
		{
		CBGetDocumentManager()->CloseTextDocuments();
		}
}

/******************************************************************************
 UpdatePrefsMenu (private)

 ******************************************************************************/

void
CBProjectDocument::UpdatePrefsMenu()
{
}

/******************************************************************************
 HandlePrefsMenu (private)

 ******************************************************************************/

void
CBProjectDocument::HandlePrefsMenu
	(
	const JIndex index
	)
{
	if (index == kProjectPrefsCmd)
		{
		EditProjectPrefs();
		}
	else if (index == kToolBarPrefsCmd)
		{
		itsToolBar->Edit();
		}
	else if (index == kEditFileTypesCmd)
		{
		CBGetPrefsManager()->EditFileTypes();
		}
	else if (index == kChooseExtEditorsCmd)
		{
		CBGetDocumentManager()->ChooseEditors();
		}
	else if (index == kShowLocationPrefsCmd)
		{
		(JXGetWebBrowser())->EditPrefs();
		}
	else if (index == kMiscPrefsCmd)
		{
		(CBGetApplication())->EditMiscPrefs();
		}

	else if (index == kSaveWindSizeCmd)
		{
		CBGetPrefsManager()->SaveWindowSize(kCBProjectWindSizeID, GetWindow());
		}
}

/******************************************************************************
 EditProjectPrefs (private)

 ******************************************************************************/

void
CBProjectDocument::EditProjectPrefs()
{
	CBEditProjPrefsDialog* dlog =
		jnew CBEditProjPrefsDialog(theReopenTextFilesFlag,
								  CBCompileDocument::WillDoubleSpace(),
								  CBBuildManager::WillRebuildMakefileDaily(),
								  CBProjectTable::GetDropFileAction());
	assert( dlog != nullptr );
	dlog->BeginDialog();
}

/******************************************************************************
 SetProjectPrefs

 ******************************************************************************/

void
CBProjectDocument::SetProjectPrefs
	(
	const JBoolean							reopenTextFiles,
	const JBoolean							doubleSpaceCompile,
	const JBoolean							rebuildMakefileDaily,
	const CBProjectTable::DropFileAction	dropFileAction
	)
{
	theReopenTextFilesFlag = reopenTextFiles;

	CBCompileDocument::ShouldDoubleSpace(doubleSpaceCompile);
	CBBuildManager::ShouldRebuildMakefileDaily(rebuildMakefileDaily);
	CBProjectTable::SetDropFileAction(dropFileAction);
}

/******************************************************************************
 ReadStaticGlobalPrefs (static)

 ******************************************************************************/

void
CBProjectDocument::ReadStaticGlobalPrefs
	(
	std::istream&			input,
	const JFileVersion	vers
	)
{
	if (vers >= 51)
		{
		input >> JBoolFromString(theWarnOpenOldVersionFlag);
		}

	if (vers >= 19)
		{
		CBProjectTable::DropFileAction action;
		input >> JBoolFromString(theReopenTextFilesFlag) >> action;
		CBProjectTable::SetDropFileAction(action);
		}

	if (20 <= vers && vers <= 42)
		{
		JBoolean beepAfterMake, beepAfterCompile;
		input >> JBoolFromString(beepAfterMake)
			  >> JBoolFromString(beepAfterCompile);
		}

	if (37 <= vers && vers <= 42)
		{
		JBoolean raiseBeforeMake, raiseBeforeCompile, raiseBeforeRun;
		input >> JBoolFromString(raiseBeforeMake)
			  >> JBoolFromString(raiseBeforeCompile)
			  >> JBoolFromString(raiseBeforeRun);
		}

	if (vers >= 42)
		{
		JBoolean doubleSpaceCompile;
		input >> JBoolFromString(doubleSpaceCompile);
		CBCompileDocument::ShouldDoubleSpace(doubleSpaceCompile);
		}

	if (vers >= 46)
		{
		JBoolean rebuildMakefileDaily;
		input >> JBoolFromString(rebuildMakefileDaily);
		CBBuildManager::ShouldRebuildMakefileDaily(rebuildMakefileDaily);
		}

	if (vers >= 47)
		{
		input >> theAddFilesFilter;
		}
}

/******************************************************************************
 WriteStaticGlobalPrefs (static)

 ******************************************************************************/

void
CBProjectDocument::WriteStaticGlobalPrefs
	(
	std::ostream& output
	)
{
	output << JBoolToString(theWarnOpenOldVersionFlag)
		   << JBoolToString(theReopenTextFilesFlag);

	output << ' ' << CBProjectTable::GetDropFileAction();

	output << ' ' << JBoolToString(CBCompileDocument::WillDoubleSpace())
				  << JBoolToString(CBBuildManager::WillRebuildMakefileDaily());

	output << ' ' << theAddFilesFilter;
}

/******************************************************************************
 ReceiveWithFeedback (virtual protected)

 ******************************************************************************/

void
CBProjectDocument::ReceiveWithFeedback
	(
	JBroadcaster*	sender,
	Message*		message
	)
{
	if (sender == itsCmdMenu && message->Is(CBCommandMenu::kGetTargetInfo))
		{
		CBCommandMenu::GetTargetInfo* info =
			dynamic_cast<CBCommandMenu::GetTargetInfo*>(message);
		assert( info != nullptr );
		itsFileTable->GetSelectedFileNames(info->GetFileList());
		}
	else
		{
		JXFileDocument::ReceiveWithFeedback(sender, message);
		}
}

/******************************************************************************
 GetProjectFileSuffix (static)

 ******************************************************************************/

const JUtf8Byte*
CBProjectDocument::GetProjectFileSuffix()
{
	return kProjectFileSuffix;
}

/******************************************************************************
 StartSymbolLoadTimer (private)

 ******************************************************************************/

const long kSymbolLoadTimerStart = 1000000;

int
CBProjectDocument::StartSymbolLoadTimer()
{
	itimerval t = { { 0, 0 }, { kSymbolLoadTimerStart, 0 } };
	return setitimer(ITIMER_PROF, &t, nullptr);
}

/******************************************************************************
 StopSymbolLoadTimer (private)

 ******************************************************************************/

void
CBProjectDocument::StopSymbolLoadTimer
	(
	const int timerStatus
	)
{
	itimerval t;
	if (timerStatus == 0 && getitimer(ITIMER_PROF, &t) == 0)
		{
		itsLastSymbolLoadTime = kSymbolLoadTimerStart - (t.it_value.tv_sec + (t.it_value.tv_usec / 1.0e6));
		}

	bzero(&t, sizeof(t));
	setitimer(ITIMER_PROF, &t, nullptr);
}

/******************************************************************************
 SymbolUpdateProgress (private)

 ******************************************************************************/

void
CBProjectDocument::SymbolUpdateProgress()
{
	JString msg;
	const JBoolean ok = itsUpdateLink->GetNextMessage(&msg);
	assert( ok );

	long type;

	const std::string s(msg.GetBytes(), msg.GetByteCount());
	std::istringstream input(s);
	input >> type;

	if (type == kFixedLengthStart)
		{
		if (itsUpdatePG->ProcessRunning())
			{
			itsUpdatePG->ProcessFinished();
			}

		JIndex count;
		input >> count;

		JString msg;
		input >> msg;

		itsUpdateLabel->Show();
		itsUpdatePG->FixedLengthProcessBeginning(count, msg, kJFalse, kJTrue);
		}
	else if (type == kVariableLengthStart)
		{
		if (itsUpdatePG->ProcessRunning())
			{
			itsUpdatePG->ProcessFinished();
			}

		JString msg;
		input >> msg;

		itsUpdateLabel->Show();
		itsUpdatePG->VariableLengthProcessBeginning(msg, kJFalse, kJTrue);
		}
	else if (type == kProgressIncrement)
		{
		JIndex delta;
		input >> delta;
		itsUpdatePG->IncrementProgress(delta);
		}
	else if (type == kDoItYourself)
		{
		if (itsUpdatePG->ProcessRunning())
			{
			itsUpdatePG->ProcessFinished();
			}

		JXGetApplication()->DisplayBusyCursor();

		itsUpdateCounter->Hide();
		itsUpdateCleanUpIndicator->Hide();
		itsUpdateLabel->Show();
		itsUpdateLabel->GetText()->SetText(JGetString("ReloadingSymbols::CBProjectDocument"));
		GetWindow()->Redraw();

		std::ostringstream pgOutput;
		itsAllFileDirector->GetFileListTable()->Update(
			pgOutput, itsFileTree, *itsDirList, itsSymbolDirector,
			itsCTreeDirector, itsJavaTreeDirector, itsPHPTreeDirector);

		itsAllFileDirector->GetFileListTable()->UpdateFinished();
		SymbolUpdateFinished();
		}
	else if (type == kLockSymbolTable)
		{
		if (itsUpdatePG->ProcessRunning())
			{
			itsUpdatePG->ProcessFinished();
			}

		JXGetApplication()->DisplayBusyCursor();

		itsUpdateCounter->Hide();
		itsUpdateCleanUpIndicator->Hide();
		itsUpdateLabel->Show();
		itsUpdateLabel->GetText()->SetText(JGetString("ReloadingSymbols::CBProjectDocument"));
		GetWindow()->Redraw();

		*itsUpdateStream << kSymbolTableLocked << std::endl;

		jdelete itsWaitForUpdateTask;
		itsWaitForUpdateTask = jnew CBWaitForSymbolUpdateTask(itsUpdateProcess);
		assert( itsWaitForUpdateTask != nullptr );
		ClearWhenGoingAway(itsWaitForUpdateTask, &itsWaitForUpdateTask);
		itsWaitForUpdateTask->Go();
		}
	else if (type == kSymbolTableWritten)
		{
		JBoolean onDisk;
		const JString symName = GetSymbolFileName(GetFullName(&onDisk));

		std::ifstream symInput(symName.GetBytes());

		const JString symSignature = JRead(symInput, kSymbolFileSignatureLength);

		JFileVersion symVers;
		symInput >> symVers;

		if (symSignature == kSymbolFileSignature &&
			symVers == kCurrentProjectFileVersion)
			{
			const int timerStatus = StartSymbolLoadTimer();

			itsAllFileDirector->GetFileListTable()->UpdateFinished();
			itsAllFileDirector->GetFileListTable()->ReadSetup(symInput, symVers);
			itsSymbolDirector->ReadSetup(symInput, symVers);
			itsCTreeDirector->ReloadSetup(symInput, symVers);
			itsJavaTreeDirector->ReloadSetup(symInput, symVers);
			itsPHPTreeDirector->ReloadSetup(symInput, symVers);

			StopSymbolLoadTimer(timerStatus);
			}

		if (itsWaitForUpdateTask != nullptr)
			{
			itsWaitForUpdateTask->StopWaiting();
			}
		itsWaitForUpdateTask = nullptr;

		SymbolUpdateFinished();
		}
}

/******************************************************************************
 SymbolUpdateFinished (private)

 ******************************************************************************/

void
CBProjectDocument::SymbolUpdateFinished()
{
	ShowUpdatePG(kJFalse);

	DeleteUpdateLink();

	jdelete itsUpdateStream;
	itsUpdateStream = nullptr;

	jdelete itsUpdateProcess;
	itsUpdateProcess = nullptr;

	if (itsWaitForUpdateTask != nullptr)
		{
		itsWaitForUpdateTask->StopWaiting();
		}
	itsWaitForUpdateTask = nullptr;
}

/******************************************************************************
 ShowUpdatePG (private)

 ******************************************************************************/

void
CBProjectDocument::ShowUpdatePG
	(
	const JBoolean visible
	)
{
	if (visible)
		{
		itsUpdateContainer->Show();
		itsToolBar->AdjustSize(0, -itsUpdateContainer->GetFrameHeight());
		}
	else
		{
		itsUpdateContainer->Hide();
		itsToolBar->AdjustSize(0, itsUpdateContainer->GetFrameHeight());

		itsUpdateLabel->Hide();
		itsUpdateCounter->Hide();
		itsUpdateCleanUpIndicator->Hide();
		}
}

/******************************************************************************
 DelayUpdateSymbolDatabase

	This is used when we expect more user actions that would trigger yet
	another update.

 ******************************************************************************/

void
CBProjectDocument::DelayUpdateSymbolDatabase()
{
	jdelete itsDelaySymbolUpdateTask;
	itsDelaySymbolUpdateTask = jnew CBDelaySymbolUpdateTask(this);
	assert( itsDelaySymbolUpdateTask != nullptr );
	itsDelaySymbolUpdateTask->Start();
}

/******************************************************************************
 CancelUpdateSymbolDatabase

 ******************************************************************************/

void
CBProjectDocument::CancelUpdateSymbolDatabase()
{
	jdelete itsDelaySymbolUpdateTask;
	itsDelaySymbolUpdateTask = nullptr;

	if (itsUpdateLink != nullptr)
		{
		itsUpdateProcess->Kill();
		SymbolUpdateFinished();
		}
}

/******************************************************************************
 UpdateSymbolDatabase

 ******************************************************************************/

void
CBProjectDocument::UpdateSymbolDatabase()
{
	CancelUpdateSymbolDatabase();

	int fd[2][2];
	JError err = JCreatePipe(fd[0]);
	if (!err.OK())
		{
		err.ReportIfError();
		return;
		}

	err = JCreatePipe(fd[1]);
	if (!err.OK())
		{
		close(fd[0][0]);
		close(fd[0][1]);
		err.ReportIfError();
		return;
		}

	pid_t pid;
	err = JThisProcess::Fork(&pid);
	if (!err.OK())
		{
		err.ReportIfError();
		return;
		}

	// child

	else if (pid == 0)
		{
		close(fd[0][0]);
		close(fd[1][1]);

		JThisProcess::Instance()->SetPriority(19);

		// get rid of JXCreatePG, since we must not use X connection
		JInitCore(jnew ChildAssertHandler());
		CBSetUpdateThread();

		JOutPipeStream output(fd[0][1], kJTrue);

		// update symbol table, trees, etc.
		// (exit immediately if no changes)

		const double prevSymbolLoadTime = itsLastSymbolLoadTime;
		itsLastSymbolLoadTime           = -1;
		const int timerStatus           = StartSymbolLoadTimer();

		if (!itsAllFileDirector->GetFileListTable()->Update(
				output, itsFileTree, *itsDirList, itsSymbolDirector,
				itsCTreeDirector, itsJavaTreeDirector, itsPHPTreeDirector))
			{
			output.write(JMessageProtocolT::kStdDisconnectStr, JMessageProtocolT::kStdDisconnectByteCount);
			output.close();

			JWait(15);	// give last message a chance to be received
			exit(0);
			}

		// tell parent to do it if it takes less time than last full read

		StopSymbolLoadTimer(timerStatus);
		if (itsLastSymbolLoadTime < prevSymbolLoadTime)
			{
			output << kDoItYourself << std::endl;
			output.close();

			JWait(15);	// give last message a chance to be received
			exit(0);
			}

		// no need to clear itimer, since we will soon exit

		// obtain lock on .jst

		output << kLockSymbolTable << std::endl;

		if (!JWaitForInput(fd[1][0], 5*60))		// 5 minutes; in case of blocking dialog
			{
			exit(jerrno());
			}

		JReadUntil(fd[1][0], '\n');

		// write .jst

		std::ostringstream projOutput;

		JBoolean onDisk;
		const JString symName = GetSymbolFileName(GetFullName(&onDisk));

		std::ostream* symOutput = jnew std::ofstream(symName.GetBytes());
		assert( symOutput != nullptr );

		WriteFiles(projOutput, JString::empty, nullptr, symName, symOutput);

		output << kSymbolTableWritten << std::endl;
		output.close();

		JWait(15);	// give last message a chance to be received
		exit(0);
		}

	// parent

	else
		{
		close(fd[0][1]);
		close(fd[1][0]);

		itsUpdateStream = jnew JOutPipeStream(fd[1][1], kJTrue);
		assert( itsUpdateStream != nullptr );

		ShowUpdatePG(kJTrue);

		itsUpdateProcess = jnew JProcess(pid);
		assert( itsUpdateProcess != nullptr );
		ListenTo(itsUpdateProcess);
		itsUpdateProcess->KillAtExit();

		itsUpdateLink = new CBExecOutputDocument::RecordLink(fd[0][0]);
		assert( itsUpdateLink != nullptr );
		ListenTo(itsUpdateLink);
		}
}<|MERGE_RESOLUTION|>--- conflicted
+++ resolved
@@ -291,13 +291,7 @@
 		JReadAll(input, &cmd);
 		cmd.TrimWhitespace();
 
-<<<<<<< HEAD
-		JString path, name;
-		JSplitPathAndName(fullName, &path, &name);
 		const JUtf8Byte* map[] =
-=======
-		const JCharacter* map[] =
->>>>>>> 9705a473
 			{
 			"path", path.GetBytes(),
 			"name", name.GetBytes()
