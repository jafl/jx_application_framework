/******************************************************************************
 CBJavaScriptCompleter.cpp

	BASE CLASS = CBStringCompleter

	Copyright (C) 2006 by John Lindal.

 ******************************************************************************/

#include "CBJavaScriptCompleter.h"
#include <jAssert.h>

CBJavaScriptCompleter* CBJavaScriptCompleter::itsSelf = nullptr;

static const JUtf8Byte* kKeywordList[] =
{
	// keywords

	"abstract", "arguments", "async", "await", "boolean", "break", "byte",
	"case", "catch", "char", "class", "const", "constructor", "continue",
	"debugger", "default", "delete", "do", "double", "else", "enum",
<<<<<<< HEAD
	"eval", "export", "extends", "false", "final", "finally", "float",
	"for", "function", "goto", "if", "implements", "import", "in",
	"instanceof", "int", "interface", "let", "long", "native", "new",
	"null", "of", "package", "private", "protected", "public", "return",
	"short", "static", "super", "switch", "synchronized", "this", "throw",
	"throws", "transient", "true", "try", "typeof", "var", "void",
	"volatile", "while", "with", "yield",
=======
	"export", "extends", "false", "final", "finally", "float", "for",
	"function", "goto", "if", "implements", "import", "in", "instanceof",
	"int", "interface", "label", "let", "long", "native", "new", "null",
	"package", "private", "protected", "public", "return", "short",
	"static", "super", "switch", "synchronized", "this", "throw", "throws",
	"transient", "true", "try", "typeof", "var", "void", "volatile",
	"while", "with", "yield",
>>>>>>> 4c2fcd89

	// methods, classes, etc.

	"alert", "anchor", "anchors", "applet", "applets" "area", "arguments",
	"array", "assign", "blur", "body", "button", "callee", "caller",
	"captureEvents", "checkbox", "clearInterval", "clearTimeout", "close",
	"closed", "confirm", "date", "defaultStatus", "document", "element",
	"Error", "escape", "EvalError", "fileUpload", "find", "focus", "form",
	"forms", "frame", "frames", "function", "getClass", "hasOwnProperty",
	"hidden", "history", "home", "image", "images", "infinity",
	"innerHeight", "innerWidth", "isFinite", "isNaN", "isPrototypeOf",
	"java", "JavaArray", "JavaClass", "JavaObject", "JavaPackage",
	"length", "link", "links", "location", "LocationBar", "math",
	"MenuBar", "MimeType", "mimeTypes", "moveBy", "moveTo", "name", "NaN",
	"navigate", "Navigator", "netscape", "Number", "Object", "onblur",
	"onerror", "onfocus", "onload", "onunload", "open", "opener", "Option",
	"options", "outerHeight", "outerWidth", "Packages", "pageXOffset",
	"pageYOffset", "parent", "parseFloat", "parseInt", "password",
	"personalbar", "plugin", "plugins", "print", "prompt",
	"propertyIsEnum", "prototype", "Radio", "RangeError", "ReferenceError",
	"ref", "RegExp", "releaseEvents", "reset", "resizeBy", "resizeTo",
	"routeEvent", "screen", "script", "scroll", "scrollbars", "scrollBy",
	"scrollTo", "select", "self", "setTimeout", "status", "StatusBar",
	"stop", "String", "submit", "sun", "SyntaxError", "taint", "text",
	"TextArea", "Toolbar", "top", "toString", "TypeError", "undefined",
	"unescape", "untaint", "unwatch", "URIError", "valueOf", "watch",
	"window"
};

const JSize kKeywordCount = sizeof(kKeywordList)/sizeof(JUtf8Byte*);

/******************************************************************************
 Instance (static)

 ******************************************************************************/

static JBoolean recursiveInstance = kJFalse;

CBStringCompleter*
CBJavaScriptCompleter::Instance()
{
	if (itsSelf == nullptr && !recursiveInstance)
		{
		recursiveInstance = kJTrue;

		itsSelf = jnew CBJavaScriptCompleter;
		assert( itsSelf != nullptr );

		recursiveInstance = kJFalse;
		}

	return itsSelf;
}

/******************************************************************************
 Shutdown (static)

 ******************************************************************************/

void
CBJavaScriptCompleter::Shutdown()
{
	jdelete itsSelf;
}

/******************************************************************************
 Constructor (protected)

 ******************************************************************************/

CBJavaScriptCompleter::CBJavaScriptCompleter()
	:
	CBStringCompleter(kCBJavaScriptLang, kKeywordCount, kKeywordList, kJTrue)
{
}

/******************************************************************************
 Destructor

 ******************************************************************************/

CBJavaScriptCompleter::~CBJavaScriptCompleter()
{
	itsSelf = nullptr;
}

/******************************************************************************
 IsWordCharacter (virtual protected)

	We include the namespace operator (.) to allow completion of fully
	qualified names.

 ******************************************************************************/

JBoolean
CBJavaScriptCompleter::IsWordCharacter
	(
	const JUtf8Character&	c,
	const JBoolean			includeNS
	)
	const
{
	return JI2B(c.IsAlnum() || c == '_' || (includeNS && c == '.'));
}

/******************************************************************************
 MatchCase (virtual protected)

 ******************************************************************************/

void
CBJavaScriptCompleter::MatchCase
	(
	const JString&	source,
	JString*		target
	)
	const
{
	target->ToLower();
	target->MatchCase(source, JCharacterRange(1, source.GetCharacterCount()));
}

/******************************************************************************
 GetDefaultWordList (static)

	Must be static because may be called before object is created.

 ******************************************************************************/

JSize
CBJavaScriptCompleter::GetDefaultWordList
	(
	const JUtf8Byte*** list
	)
{
	*list = kKeywordList;
	return kKeywordCount;
}<|MERGE_RESOLUTION|>--- conflicted
+++ resolved
@@ -19,23 +19,13 @@
 	"abstract", "arguments", "async", "await", "boolean", "break", "byte",
 	"case", "catch", "char", "class", "const", "constructor", "continue",
 	"debugger", "default", "delete", "do", "double", "else", "enum",
-<<<<<<< HEAD
 	"eval", "export", "extends", "false", "final", "finally", "float",
 	"for", "function", "goto", "if", "implements", "import", "in",
-	"instanceof", "int", "interface", "let", "long", "native", "new",
+	"instanceof", "int", "interface", "label", "let", "long", "native", "new",
 	"null", "of", "package", "private", "protected", "public", "return",
 	"short", "static", "super", "switch", "synchronized", "this", "throw",
 	"throws", "transient", "true", "try", "typeof", "var", "void",
 	"volatile", "while", "with", "yield",
-=======
-	"export", "extends", "false", "final", "finally", "float", "for",
-	"function", "goto", "if", "implements", "import", "in", "instanceof",
-	"int", "interface", "label", "let", "long", "native", "new", "null",
-	"package", "private", "protected", "public", "return", "short",
-	"static", "super", "switch", "synchronized", "this", "throw", "throws",
-	"transient", "true", "try", "typeof", "var", "void", "volatile",
-	"while", "with", "yield",
->>>>>>> 4c2fcd89
 
 	// methods, classes, etc.
 
