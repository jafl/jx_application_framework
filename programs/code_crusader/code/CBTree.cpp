--- conflicted
+++ resolved
@@ -1235,32 +1235,18 @@
 
 				// try adding this root to the end of the subset
 
-<<<<<<< HEAD
-					JSize newLinkLength = subset->linkLength;
-=======
-				JIndex i;
 				JSize newLinkLength = subset->linkLength;
->>>>>>> a894feed
 
 				// add length of links from new root
 
-<<<<<<< HEAD
-					const RootMIInfo* rootPtr   = rootList.GetCArray();
-					const RootMIInfo* rootInfo  = rootPtr + newRootIndex-1;
-					const JCoordinate newHeight = rootInfo->h;
-					const JSize linkCount       = (rootInfo->connList)->GetElementCount();
-					const RootConn* connInfo    = (rootInfo->connList)->GetCArray();
-					for (JUnsignedOffset i=0; i<linkCount; i++)
-=======
 				const RootMIInfo* rootPtr   = rootList.GetCArray();
 				const RootMIInfo* rootInfo  = rootPtr + newRootIndex-1;
 				const JCoordinate newHeight = rootInfo->h;
 				const JSize linkCount       = (rootInfo->connList)->GetElementCount();
 				const RootConn* connInfo    = (rootInfo->connList)->GetCArray();
-				for (i=0; i<linkCount; i++)
+				for (JUnsignedOffset i=0; i<linkCount; i++)
 					{
 					if ((subset->content)->GetElement(connInfo[i].otherRoot))
->>>>>>> a894feed
 						{
 						newLinkLength += connInfo[i].dy;
 						}
@@ -1272,7 +1258,7 @@
 
 				// add length of links continuing past new root
 
-				for (i=1; i<=subsetSize; i++)
+				for (JIndex i=1; i<=subsetSize; i++)
 					{
 					const JIndex j = (subset->order)->GetElement(i);
 
@@ -1292,31 +1278,10 @@
 
 				// if this hasn't been tried or it beats the previous record, save it
 
-<<<<<<< HEAD
-					JBoolean found;
-					i = list2->SearchSorted1(*subset, JListT::kAnyMatch, &found);
-					if (found && newLinkLength < (list2->GetCArray())[i-1].linkLength)
-						{
-						RootSubset foundSubset = list2->GetElement(i);
-						*(foundSubset.content) = *(subset->content);
-						*(foundSubset.order)   = *(subset->order);
-						(foundSubset.order)->AppendElement(newRootIndex);
-						foundSubset.linkLength = newLinkLength;
-						list2->SetElement(i, foundSubset);
-						}
-					else if (!found)
-						{
-						JArray<JBoolean>* newContent = jnew JArray<JBoolean>(*(subset->content));
-						assert( newContent != nullptr );
-
-						JArray<JIndex>* newOrder = jnew JArray<JIndex>(*(subset->order));
-						assert( newOrder != nullptr );
-						newOrder->AppendElement(newRootIndex);
-=======
 				(subset->content)->SetElement(newRootIndex, kJTrue);
 
 				JBoolean found;
-				i = list2->SearchSorted1(*subset, JOrderedSetT::kAnyMatch, &found);
+				const JIndex i = list2->SearchSorted1(*subset, JOrderedSetT::kAnyMatch, &found);
 				if (found && newLinkLength < (list2->GetCArray())[i-1].linkLength)
 					{
 					RootSubset foundSubset = list2->GetElement(i);
@@ -1330,7 +1295,6 @@
 					{
 					JArray<JBoolean>* newContent = jnew JArray<JBoolean>(*(subset->content));
 					assert( newContent != NULL );
->>>>>>> a894feed
 
 					JArray<JIndex>* newOrder = jnew JArray<JIndex>(*(subset->order));
 					assert( newOrder != NULL );
