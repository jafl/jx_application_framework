--- conflicted
+++ resolved
@@ -859,53 +859,6 @@
 	const JSize classCount  = itsClassesByFull->GetElementCount();
 	JBoolean rebuildVisible = forceRebuildVisible;
 
-<<<<<<< HEAD
-	// set visibility of lone classes and enums
-
-	for (JIndex i=1; i<=classCount; i++)
-		{
-		CBClass* theClass       = itsClassesByFull->GetElement(i);
-		const JBoolean isStruct = theClass->IsStruct();
-		const JBoolean isEnum   = theClass->IsEnum();
-
-		// enums are controlled by one flag
-
-		if (isEnum && theClass->IsVisible() != itsShowEnumsFlag)
-			{
-			rebuildVisible = kJTrue;
-			theClass->SetVisible(itsShowEnumsFlag);
-			}
-
-		// classes and structs with no parents or children are "lone"
-
-		else if (!isEnum && !theClass->HasParents() && !theClass->HasChildren() &&
-				 ((!isStruct && theClass->IsVisible() != itsShowLoneClassesFlag) ||
-				  ( isStruct && theClass->IsVisible() != itsShowLoneStructsFlag)))
-			{
-			rebuildVisible = kJTrue;
-			if (isStruct)
-				{
-				theClass->SetVisible(itsShowLoneStructsFlag);
-				}
-			else
-				{
-				theClass->SetVisible(itsShowLoneClassesFlag);
-				}
-			}
-
-		// the following loop of code will only work if the
-		// root classes are visible
-
-		else if (!isEnum && !theClass->HasParents() && theClass->HasChildren() &&
-				 !theClass->IsVisible())
-			{
-			rebuildVisible = kJTrue;
-			theClass->SetVisible(kJTrue);
-			}
-		}
-
-=======
->>>>>>> bb80ac2a
 	// hide classes whose parents are hidden or collapsed
 
 	JBoolean changed;
