/******************************************************************************
 CBApp.cpp

	BASE CLASS = JXApplication, JPrefObject

	Copyright (C) 1996-98 by John Lindal.

 ******************************************************************************/

#include "CBApp.h"
#include "CBAboutDialog.h"
#include "CBProjectDocument.h"
#include "CBEditMiscPrefsDialog.h"
#include "CBViewManPageDialog.h"
#include "cbGlobals.h"
#include "cbStringData.h"
#include "cbmUtil.h"
#include <JXHelpManager.h>
#include <JXMenuBar.h>
#include <JXTextMenu.h>
#include <JXToolBar.h>
#include <JXTipOfTheDayDialog.h>
#include <JXAskInitDockAll.h>
#include <jXActionDefs.h>
#include <JLatentPG.h>
#include <jFileUtil.h>
#include <jStreamUtil.h>
#include <jAssert.h>

#ifdef _J_UNIX
static const JCharacter* kSysIncludeDir[] =
{
	"/usr/include/",
	"/usr/local/include/"
};
#endif

// Application signature (MDI, prefs)

static const JCharacter* kAppSignature = "jxcb";

// setup information

const JFileVersion kCurrentSetupVersion = 0;

// Help menu

static const JCharacter* kHelpMenuTitleStr = "Help";
static const JCharacter* kHelpMenuStr =
	"    About" 
	"%l| Table of Contents       %i" kJXHelpTOCAction
	"  | Overview"
	"  | Tutorial"
	"  | This window       %k F1 %i" kJXHelpSpecificAction
	"%l| Tip of the Day"
	"%l| Changes"
	"  | Credits";

enum
{
	kHelpAboutCmd = 1,
	kHelpTOCCmd, kHelpOverviewCmd, kHelpTutorialCmd, kHelpWindowCmd,
	kTipCmd,
	kHelpChangeLogCmd, kHelpCreditsCmd
};

/******************************************************************************
 Constructor

 ******************************************************************************/

CBApp::CBApp
	(
	int*			argc,
	char*			argv[],
	const JBoolean	useMDI,
	JBoolean*		displayAbout,
	JString*		prevVersStr
	)
	:
	JXApplication(argc, argv, kAppSignature, kCBDefaultStringData),
	JPrefObject(nullptr, kCBAppID)
{
	itsWarnBeforeQuitFlag = kJFalse;

	itsSystemIncludeDirs = jnew JPtrArray<JString>(JPtrArrayT::kDeleteAll);
	assert( itsSystemIncludeDirs != NULL );

	*displayAbout = CBCreateGlobals(this, useMDI);
	SetPrefInfo(CBGetPrefsManager(), kCBAppID);
	JPrefObject::ReadPrefs();

	if (!*displayAbout)
		{
		*prevVersStr = CBGetPrefsManager()->GetJCCVersionStr();
		if (*prevVersStr == CBGetVersionNumberStr())
			{
			prevVersStr->Clear();
			}
		else
			{
			*displayAbout = kJTrue;
			}
		}
	else
		{
		prevVersStr->Clear();
		}

	GetSystemIncludeDirectories();

	// Write shared prefs, if they don't exist.
	// (must be done after everything created)

	CBMWriteSharedPrefs(kJFalse);
}

/******************************************************************************
 Destructor

 ******************************************************************************/

CBApp::~CBApp()
{
	jdelete itsSystemIncludeDirs;

	JPrefObject::WritePrefs();
	CBDeleteGlobals();
}

/******************************************************************************
 Close (virtual protected)

 ******************************************************************************/

JBoolean
CBApp::Close()
{
	// --man with no args must leave window open

	if ((CBGetViewManPageDialog())->IsActive())
		{
		return kJFalse;
		}

	CBGetPrefsManager()->SaveProgramState();

	// close these first so they remember all open text documents

	if (!(CBGetDocumentManager())->CloseProjectDocuments())
		{
		return kJFalse;
		}

	// close everything else

	const JBoolean success = JXApplication::Close();	// deletes us if successful
	if (!success)
		{
		CBGetPrefsManager()->ForgetProgramState();
		}

	return success;
}

/******************************************************************************
 Quit (virtual)

 ******************************************************************************/

void
CBApp::Quit()
{
	if (!itsWarnBeforeQuitFlag ||
		(JGetUserNotification())->AskUserNo("Are you sure you want to quit?"))
		{
		JXApplication::Quit();
		}
}

/******************************************************************************
 DisplayAbout

	prevVersStr can be nullptr.

 ******************************************************************************/

void
CBApp::DisplayAbout
	(
	const JCharacter*	prevVersStr,
	const JBoolean		init
	)
{
	CBAboutDialog* dlog = jnew CBAboutDialog(this, prevVersStr);
	assert( dlog != nullptr );
	dlog->BeginDialog();

	if (init && JString::IsEmpty(prevVersStr))
		{
		JXAskInitDockAll* task = jnew JXAskInitDockAll(dlog);
		assert( task != nullptr );
		task->Start();
		}
}

/******************************************************************************
 EditMiscPrefs

 ******************************************************************************/

void
CBApp::EditMiscPrefs()
{
	CBEditMiscPrefsDialog* dlog = jnew CBEditMiscPrefsDialog();
	assert( dlog != nullptr );
	dlog->BeginDialog();
}

/******************************************************************************
 CreateHelpMenu

 ******************************************************************************/

#include <jx_help_toc.xpm>
#include <jx_help_specific.xpm>

JXTextMenu*
CBApp::CreateHelpMenu
	(
	JXMenuBar*			menuBar,
	const JCharacter*	idNamespace
	)
{
	JXTextMenu* menu = menuBar->AppendTextMenu(kHelpMenuTitleStr);
	menu->SetMenuItems(kHelpMenuStr, idNamespace);
	menu->SetUpdateAction(JXMenu::kDisableNone);

	menu->SetItemImage(kHelpTOCCmd,    jx_help_toc);
	menu->SetItemImage(kHelpWindowCmd, jx_help_specific);

	return menu;
}

/******************************************************************************
 AppendHelpMenuToToolBar

 ******************************************************************************/

void
CBApp::AppendHelpMenuToToolBar
	(
	JXToolBar*	toolBar,
	JXTextMenu* menu
	)
{
	toolBar->NewGroup();
	toolBar->AppendButton(menu, kHelpTOCCmd);
	toolBar->AppendButton(menu, kHelpWindowCmd);
}

/******************************************************************************
 UpdateHelpMenu

 ******************************************************************************/

void
CBApp::UpdateHelpMenu
	(
	JXTextMenu* menu
	)
{
}

/******************************************************************************
 HandleHelpMenu

 ******************************************************************************/

void
CBApp::HandleHelpMenu
	(
	JXTextMenu*			menu,
	const JCharacter*	windowSectionName,
	const JIndex		index
	)
{
	if (index == kHelpAboutCmd)
		{
		DisplayAbout();
		}

	else if (index == kHelpTOCCmd)
		{
		(JXGetHelpManager())->ShowTOC();
		}
	else if (index == kHelpOverviewCmd)
		{
		(JXGetHelpManager())->ShowSection("CBOverviewHelp");
		}
	else if (index == kHelpTutorialCmd)
		{
		(JXGetHelpManager())->ShowSection("CBProjectTutorialHelp");
		}
	else if (index == kHelpWindowCmd)
		{
		(JXGetHelpManager())->ShowSection(windowSectionName);
		}

	else if (index == kTipCmd)
		{
		JXTipOfTheDayDialog* dlog = jnew JXTipOfTheDayDialog;
		assert( dlog != nullptr );
		dlog->BeginDialog();
		}

	else if (index == kHelpChangeLogCmd)
		{
		(JXGetHelpManager())->ShowChangeLog();
		}
	else if (index == kHelpCreditsCmd)
		{
		(JXGetHelpManager())->ShowCredits();
		}
}

/******************************************************************************
 FindFile

	Search for the specified file.  Notifies the user if it can't find it.

 ******************************************************************************/

JBoolean
CBApp::FindFile
	(
	const JCharacter*	fileName,
	const JBoolean		caseSensitive,
	JString*			fullName
	)
	const
{
	JBoolean cancelled = kJFalse;

	const JBoolean relative = JIsRelativePath(fileName);
	if (!relative && JFileExists(fileName))
		{
		*fullName = fileName;
		return kJTrue;
		}
	else if (relative)
		{
		CBDirInfoList searchPaths;
		CollectSearchPaths(&searchPaths);
		const JSize dirCount = searchPaths.GetElementCount(),
					sysCount = itsSystemIncludeDirs->GetElementCount();

		JBoolean found = kJFalse;

		JLatentPG pg;
		JString msg = "Searching for \"";
		msg += fileName;
		msg += "\"...";
		pg.FixedLengthProcessBeginning(dirCount+sysCount, msg, kJTrue, kJFalse);

		JString path, newName;
		for (JIndex i=1; i<=dirCount; i++)
			{
			const CBDirInfo info = searchPaths.GetElement(i);
			if (!info.recurse)
				{
				*fullName = JCombinePathAndName(*(info.path), fileName);
				if (JFileExists(*fullName))
					{
					found = kJTrue;
					break;
					}
				}
			else if (JSearchSubdirs(*(info.path), fileName, kJTrue, caseSensitive,
<<<<<<< HEAD
									&path, &newName, nullptr, &cancelled1))
=======
									&path, &newName, NULL, &cancelled))
>>>>>>> 2005c7c6
				{
				*fullName = JCombinePathAndName(path, newName);
				found     = kJTrue;
				break;
				}
			else if (cancelled)
				{
				break;
				}

			if (!pg.IncrementProgress())
				{
				cancelled = kJTrue;
				break;
				}
			}

		if (!found && !cancelled)
			{
			// We have to search system paths last because these are always
			// last on the compiler search path.

<<<<<<< HEAD
			if (JSearchSubdirs(kSysIncludeDir, fileName, kJTrue, caseSensitive,
							   &path, &newName, nullptr, &cancelled))
=======
			for (JIndex i=1; i<=sysCount; i++)
>>>>>>> 2005c7c6
				{
				if (JSearchSubdirs(*itsSystemIncludeDirs->GetElement(i), fileName, kJTrue, caseSensitive,
								   &path, &newName, NULL, &cancelled))
					{
					*fullName = JCombinePathAndName(path, newName);
					found     = kJTrue;
					break;
					}
				else if (cancelled)
					{
					break;
					}

				if (!pg.IncrementProgress())
					{
					cancelled = kJTrue;
					break;
					}
				}
			}

		pg.ProcessFinished();
		searchPaths.DeleteAll();
		if (found)
			{
			return kJTrue;
			}
		}

	if (!cancelled)
		{
		JString msg = "Unable to find the file \"";
		msg += fileName;
		msg += "\".";
		(JGetUserNotification())->ReportError(msg);
		}

	fullName->Clear();
	return kJFalse;
}

/******************************************************************************
 GetSystemIncludeDirectories (private)

 ******************************************************************************/

void
CBApp::GetSystemIncludeDirectories()
{
	int pid, fd, inFD;
	const JError err = JExecute("gcc -Wp,-v -x c++ -fsyntax-only -", &pid,
								kJCreatePipe, &inFD,
								kJCreatePipe, &fd,
								kJAttachToFromFD);
	if (!err.OK())
		{
		for (const JCharacter* s : kSysIncludeDir)
			{
			itsSystemIncludeDirs->Append(s);
			}
		return;
		}

	close(inFD);

	JString s;
	while (1)
		{
		s = JReadUntil(fd, '\n');
		if (s.IsEmpty())
			{
			break;
			}

		if (s.GetFirstCharacter() == ' ')
			{
			s.RemoveSubstring(1,1);
			if (!s.Contains(" "))
				{
				itsSystemIncludeDirs->Append(s);
				}
			}
		}
}

/******************************************************************************
 CollectSearchPaths (private)

	It's a hopeless mess to listen to all CBTrees and keep the list of paths
	up to date, so we build it every time it is needed.

 ******************************************************************************/

void
CBApp::CollectSearchPaths
	(
	CBDirInfoList* searchPaths
	)
	const
{
	searchPaths->DeleteAll();
	searchPaths->SetCompareFunction(CBDirInfo::ComparePathNames);

	JPtrArray<CBProjectDocument>* docList =
		(CBGetDocumentManager())->GetProjectDocList();

	const JSize docCount = docList->GetElementCount();
	JString truePath;
	JBoolean recurse;
	for (JIndex j=1; j<=docCount; j++)
		{
		CBProjectDocument* doc   = docList->GetElement(j);
		const CBDirList& dirList = doc->GetDirectories();
		const JSize count        = dirList.GetElementCount();
		for (JIndex i=1; i<=count; i++)
			{
			if (dirList.GetTruePath(i, &truePath, &recurse))
				{
				CBDirInfo newInfo(jnew JString(truePath), recurse);
				assert( newInfo.path != nullptr );
				newInfo.projIndex = j;

				JBoolean found;
				const JIndex index =
					searchPaths->SearchSorted1(newInfo, JListT::kAnyMatch, &found);
				if (found)
					{
					// compute OR of recurse flags

					CBDirInfo existingInfo = searchPaths->GetElement(index);
					if (newInfo.recurse && !existingInfo.recurse)
						{
						existingInfo.recurse = kJTrue;
						searchPaths->SetElement(index, existingInfo);
						}
					jdelete newInfo.path;
					}
				else
					{
					searchPaths->InsertElementAtIndex(index, newInfo);
					}
				}
			}
		}

	searchPaths->SetCompareFunction(CBDirInfo::CompareProjIndex);
	searchPaths->Sort();
}

/******************************************************************************
 FindAndViewFile

	If we can find the specified file, tell text editor to display it.
	If lineRange is not empty, displays the specified lines of the file.

 ******************************************************************************/

JBoolean
CBApp::FindAndViewFile
	(
	const JCharacter*	fileName,
	const JIndexRange	lineRange,		// not reference because of default value
	const JBoolean		caseSensitive
	)
	const
{
	JString fullName;
	if (FindFile(fileName, caseSensitive, &fullName))
		{
		(CBGetDocumentManager())->OpenSomething(fullName, lineRange);
		return kJTrue;
		}
	else
		{
		return kJFalse;
		}
}

/******************************************************************************
 ReadPrefs (virtual)

 ******************************************************************************/

void
CBApp::ReadPrefs
	(
	std::istream& input
	)
{
	JFileVersion vers;
	input >> vers;
	if (vers > kCurrentSetupVersion)
		{
		return;
		}

	input >> itsWarnBeforeQuitFlag;
}

/******************************************************************************
 WritePrefs (virtual)

 ******************************************************************************/

void
CBApp::WritePrefs
	(
	std::ostream& output
	)
	const
{
	output << kCurrentSetupVersion;

	output << ' ' << itsWarnBeforeQuitFlag;
}

/******************************************************************************
 CleanUpBeforeSuddenDeath (virtual protected)

	*** If the server is dead, you cannot call any code that contacts it.

 ******************************************************************************/

void
CBApp::CleanUpBeforeSuddenDeath
	(
	const JXDocumentManager::SafetySaveReason reason
	)
{
	JXApplication::CleanUpBeforeSuddenDeath(reason);

	if (reason != JXDocumentManager::kAssertFired)
		{
		JPrefObject::WritePrefs();
		CBGetPrefsManager()->SaveProgramState();
//		(CBGetDocumentManager())->Save
		}

	CBCleanUpBeforeSuddenDeath(reason);		// must be last call
}

/******************************************************************************
 GetAppSignature (static)

	Required for call to WillBeMDIServer() *before* app is constructed.

 ******************************************************************************/

const JCharacter*
CBApp::GetAppSignature()
{
	return kAppSignature;
}

/******************************************************************************
 InitStrings (static)

	If we are going to print something to the command line and then quit,
	we haven't initialized JX, but we still need the string data.

 ******************************************************************************/

void
CBApp::InitStrings()
{
	(JGetStringManager())->Register(kAppSignature, kCBDefaultStringData);
}<|MERGE_RESOLUTION|>--- conflicted
+++ resolved
@@ -377,11 +377,7 @@
 					}
 				}
 			else if (JSearchSubdirs(*(info.path), fileName, kJTrue, caseSensitive,
-<<<<<<< HEAD
-									&path, &newName, nullptr, &cancelled1))
-=======
-									&path, &newName, NULL, &cancelled))
->>>>>>> 2005c7c6
+									&path, &newName, nullptr, &cancelled))
 				{
 				*fullName = JCombinePathAndName(path, newName);
 				found     = kJTrue;
@@ -404,15 +400,10 @@
 			// We have to search system paths last because these are always
 			// last on the compiler search path.
 
-<<<<<<< HEAD
-			if (JSearchSubdirs(kSysIncludeDir, fileName, kJTrue, caseSensitive,
-							   &path, &newName, nullptr, &cancelled))
-=======
 			for (JIndex i=1; i<=sysCount; i++)
->>>>>>> 2005c7c6
 				{
 				if (JSearchSubdirs(*itsSystemIncludeDirs->GetElement(i), fileName, kJTrue, caseSensitive,
-								   &path, &newName, NULL, &cancelled))
+								   &path, &newName, nullptr, &cancelled))
 					{
 					*fullName = JCombinePathAndName(path, newName);
 					found     = kJTrue;
