--- conflicted
+++ resolved
@@ -4023,29 +4023,16 @@
 	for (JIndex i=1; i<=stashCount; i++)
 		{
 		itsGitStashPopMenu->AppendItem(
-<<<<<<< HEAD
-			*(stashList.GetElement(i)), JXMenu::kPlainType, NULL,
+			*(idList.GetElement(i)), JXMenu::kPlainType, NULL,
 			*(nameList.GetElement(i)));
 
 		itsGitStashApplyMenu->AppendItem(
-			*(stashList.GetElement(i)), JXMenu::kPlainType, NULL,
+			*(idList.GetElement(i)), JXMenu::kPlainType, NULL,
 			*(nameList.GetElement(i)));
 
 		itsGitStashDropMenu->AppendItem(
-			*(stashList.GetElement(i)), JXMenu::kPlainType, NULL,
+			*(idList.GetElement(i)), JXMenu::kPlainType, NULL,
 			*(nameList.GetElement(i)));
-=======
-			*(idList.NthElement(i)), JXMenu::kPlainType, NULL,
-			*(nameList.NthElement(i)));
-
-		itsGitStashApplyMenu->AppendItem(
-			*(idList.NthElement(i)), JXMenu::kPlainType, NULL,
-			*(nameList.NthElement(i)));
-
-		itsGitStashDropMenu->AppendItem(
-			*(idList.NthElement(i)), JXMenu::kPlainType, NULL,
-			*(nameList.NthElement(i)));
->>>>>>> 09b12e9b
 		}
 
 	if (!itsCurrentGitBranch.IsEmpty())
@@ -4374,11 +4361,7 @@
 				{
 				if (name == *(nameList.GetElement(i)))
 					{
-<<<<<<< HEAD
-					Unstash("pop", *(stashList.GetElement(i)));
-=======
-					Unstash("pop", *(idList.NthElement(i)));
->>>>>>> 09b12e9b
+					Unstash("pop", *(idList.GetElement(i)));
 					break;
 					}
 				}
